from .accumulationbounds import AccumBounds, AccumulationBounds # noqa: F401
from .singularities import singularities
from sympy.core import Pow, S
from sympy.core.function import diff, expand_mul
from sympy.core.kind import NumberKind
from sympy.core.mod import Mod
from sympy.core.relational import Relational
from sympy.core.symbol import Symbol, Dummy
from sympy.core.sympify import _sympify
from sympy.functions.elementary.complexes import Abs, im, re
from sympy.functions.elementary.exponential import exp, log
from sympy.functions.elementary.piecewise import Piecewise
from sympy.functions.elementary.trigonometric import (
    TrigonometricFunction, sin, cos, csc, sec)
from sympy.polys.polytools import degree, lcm_list
from sympy.sets.sets import (Interval, Intersection, FiniteSet, Union,
                             Complement)
from sympy.sets.fancysets import ImageSet
from sympy.simplify.simplify import simplify
from sympy.utilities import filldedent
from sympy.utilities.iterables import iterable


def continuous_domain(f, symbol, domain):
    """
    Returns the intervals in the given domain for which the function
    is continuous.
    This method is limited by the ability to determine the various
    singularities and discontinuities of the given function.

    Parameters
    ==========

    f : :py:class:`~.Expr`
        The concerned function.
    symbol : :py:class:`~.Symbol`
        The variable for which the intervals are to be determined.
    domain : :py:class:`~.Interval`
        The domain over which the continuity of the symbol has to be checked.

    Examples
    ========

    >>> from sympy import Interval, Symbol, S, tan, log, pi, sqrt
    >>> from sympy.calculus.util import continuous_domain
    >>> x = Symbol('x')
    >>> continuous_domain(1/x, x, S.Reals)
    Union(Interval.open(-oo, 0), Interval.open(0, oo))
    >>> continuous_domain(tan(x), x, Interval(0, pi))
    Union(Interval.Ropen(0, pi/2), Interval.Lopen(pi/2, pi))
    >>> continuous_domain(sqrt(x - 2), x, Interval(-5, 5))
    Interval(2, 5)
    >>> continuous_domain(log(2*x - 1), x, S.Reals)
    Interval.open(1/2, oo)

    Returns
    =======

    :py:class:`~.Interval`
        Union of all intervals where the function is continuous.

    Raises
    ======

    NotImplementedError
        If the method to determine continuity of such a function
        has not yet been developed.

    """
    from sympy.solvers.inequalities import solve_univariate_inequality

    if domain.is_subset(S.Reals):
        constrained_interval = domain
        for atom in f.atoms(Pow):
            den = atom.exp.as_numer_denom()[1]
            if den.is_even and den.is_nonzero:
                constraint = solve_univariate_inequality(atom.base >= 0,
                                                         symbol).as_set()
                constrained_interval = Intersection(constraint,
                                                    constrained_interval)

        for atom in f.atoms(log):
            constraint = solve_univariate_inequality(atom.args[0] > 0,
                                                     symbol).as_set()
            constrained_interval = Intersection(constraint,
                                                constrained_interval)


    return constrained_interval - singularities(f, symbol, domain)


def function_range(f, symbol, domain):
    """
    Finds the range of a function in a given domain.
    This method is limited by the ability to determine the singularities and
    determine limits.

    Parameters
    ==========

    f : :py:class:`~.Expr`
        The concerned function.
    symbol : :py:class:`~.Symbol`
        The variable for which the range of function is to be determined.
    domain : :py:class:`~.Interval`
        The domain under which the range of the function has to be found.

    Examples
    ========

    >>> from sympy import Interval, Symbol, S, exp, log, pi, sqrt, sin, tan
    >>> from sympy.calculus.util import function_range
    >>> x = Symbol('x')
    >>> function_range(sin(x), x, Interval(0, 2*pi))
    Interval(-1, 1)
    >>> function_range(tan(x), x, Interval(-pi/2, pi/2))
    Interval(-oo, oo)
    >>> function_range(1/x, x, S.Reals)
    Union(Interval.open(-oo, 0), Interval.open(0, oo))
    >>> function_range(exp(x), x, S.Reals)
    Interval.open(0, oo)
    >>> function_range(log(x), x, S.Reals)
    Interval(-oo, oo)
    >>> function_range(sqrt(x), x, Interval(-5, 9))
    Interval(0, 3)

    Returns
    =======

    :py:class:`~.Interval`
        Union of all ranges for all intervals under domain where function is
        continuous.

    Raises
    ======

    NotImplementedError
        If any of the intervals, in the given domain, for which function
        is continuous are not finite or real,
        OR if the critical points of the function on the domain cannot be found.
    """

    if domain is S.EmptySet:
        return S.EmptySet

    period = periodicity(f, symbol)
    if period == S.Zero:
        # the expression is constant wrt symbol
        return FiniteSet(f.expand())

    from sympy.series.limits import limit
    from sympy.solvers.solveset import solveset

    if period is not None:
        if isinstance(domain, Interval):
            if (domain.inf - domain.sup).is_infinite:
                domain = Interval(0, period)
        elif isinstance(domain, Union):
            for sub_dom in domain.args:
                if isinstance(sub_dom, Interval) and \
                ((sub_dom.inf - sub_dom.sup).is_infinite):
                    domain = Interval(0, period)

    intervals = continuous_domain(f, symbol, domain)
    range_int = S.EmptySet
    if isinstance(intervals,(Interval, FiniteSet)):
        interval_iter = (intervals,)

    elif isinstance(intervals, Union):
        interval_iter = intervals.args

    else:
            raise NotImplementedError(filldedent('''
                Unable to find range for the given domain.
                '''))

    for interval in interval_iter:
        if isinstance(interval, FiniteSet):
            for singleton in interval:
                if singleton in domain:
                    range_int += FiniteSet(f.subs(symbol, singleton))
        elif isinstance(interval, Interval):
            vals = S.EmptySet
            critical_points = S.EmptySet
            critical_values = S.EmptySet
            bounds = ((interval.left_open, interval.inf, '+'),
                   (interval.right_open, interval.sup, '-'))

            for is_open, limit_point, direction in bounds:
                if is_open:
                    critical_values += FiniteSet(limit(f, symbol, limit_point, direction))
                    vals += critical_values

                else:
                    vals += FiniteSet(f.subs(symbol, limit_point))

            solution = solveset(f.diff(symbol), symbol, interval)

            if not iterable(solution):
                raise NotImplementedError(
                        'Unable to find critical points for {}'.format(f))
            if isinstance(solution, ImageSet):
                raise NotImplementedError(
                        'Infinite number of critical points for {}'.format(f))

            critical_points += solution

            for critical_point in critical_points:
                vals += FiniteSet(f.subs(symbol, critical_point))

            left_open, right_open = False, False

            if critical_values is not S.EmptySet:
                if critical_values.inf == vals.inf:
                    left_open = True

                if critical_values.sup == vals.sup:
                    right_open = True

            range_int += Interval(vals.inf, vals.sup, left_open, right_open)
        else:
            raise NotImplementedError(filldedent('''
                Unable to find range for the given domain.
                '''))

    return range_int


def not_empty_in(finset_intersection, *syms):
    """
    Finds the domain of the functions in ``finset_intersection`` in which the
    ``finite_set`` is not-empty

    Parameters
    ==========

    finset_intersection : Intersection of FiniteSet
                        The unevaluated intersection of FiniteSet containing
                        real-valued functions with Union of Sets
    syms : Tuple of symbols
            Symbol for which domain is to be found

    Raises
    ======

    NotImplementedError
        The algorithms to find the non-emptiness of the given FiniteSet are
        not yet implemented.
    ValueError
        The input is not valid.
    RuntimeError
        It is a bug, please report it to the github issue tracker
        (https://github.com/sympy/sympy/issues).

    Examples
    ========

    >>> from sympy import FiniteSet, Interval, not_empty_in, oo
    >>> from sympy.abc import x
    >>> not_empty_in(FiniteSet(x/2).intersect(Interval(0, 1)), x)
    Interval(0, 2)
    >>> not_empty_in(FiniteSet(x, x**2).intersect(Interval(1, 2)), x)
    Union(Interval(1, 2), Interval(-sqrt(2), -1))
    >>> not_empty_in(FiniteSet(x**2/(x + 2)).intersect(Interval(1, oo)), x)
    Union(Interval.Lopen(-2, -1), Interval(2, oo))
    """

    # TODO: handle piecewise defined functions
    # TODO: handle transcendental functions
    # TODO: handle multivariate functions
    if len(syms) == 0:
        raise ValueError("One or more symbols must be given in syms.")

    if finset_intersection is S.EmptySet:
        return S.EmptySet

    if isinstance(finset_intersection, Union):
        elm_in_sets = finset_intersection.args[0]
        return Union(not_empty_in(finset_intersection.args[1], *syms),
                     elm_in_sets)

    if isinstance(finset_intersection, FiniteSet):
        finite_set = finset_intersection
        _sets = S.Reals
    else:
        finite_set = finset_intersection.args[1]
        _sets = finset_intersection.args[0]

    if not isinstance(finite_set, FiniteSet):
        raise ValueError('A FiniteSet must be given, not %s: %s' %
                         (type(finite_set), finite_set))

    if len(syms) == 1:
        symb = syms[0]
    else:
        raise NotImplementedError('more than one variables %s not handled' %
                                  (syms,))

    def elm_domain(expr, intrvl):
        """ Finds the domain of an expression in any given interval """
        from sympy.solvers.solveset import solveset

        _start = intrvl.start
        _end = intrvl.end
        _singularities = solveset(expr.as_numer_denom()[1], symb,
                                  domain=S.Reals)

        if intrvl.right_open:
            if _end is S.Infinity:
                _domain1 = S.Reals
            else:
                _domain1 = solveset(expr < _end, symb, domain=S.Reals)
        else:
            _domain1 = solveset(expr <= _end, symb, domain=S.Reals)

        if intrvl.left_open:
            if _start is S.NegativeInfinity:
                _domain2 = S.Reals
            else:
                _domain2 = solveset(expr > _start, symb, domain=S.Reals)
        else:
            _domain2 = solveset(expr >= _start, symb, domain=S.Reals)

        # domain in the interval
        expr_with_sing = Intersection(_domain1, _domain2)
        expr_domain = Complement(expr_with_sing, _singularities)
        return expr_domain

    if isinstance(_sets, Interval):
        return Union(*[elm_domain(element, _sets) for element in finite_set])

    if isinstance(_sets, Union):
        _domain = S.EmptySet
        for intrvl in _sets.args:
            _domain_element = Union(*[elm_domain(element, intrvl)
                                      for element in finite_set])
            _domain = Union(_domain, _domain_element)
        return _domain


def periodicity(f, symbol, check=False):
    """
    Tests the given function for periodicity in the given symbol.

    Parameters
    ==========

    f : :py:class:`~.Expr`.
        The concerned function.
    symbol : :py:class:`~.Symbol`
        The variable for which the period is to be determined.
    check : bool, optional
        The flag to verify whether the value being returned is a period or not.

    Returns
    =======

    period
        The period of the function is returned.
        ``None`` is returned when the function is aperiodic or has a complex period.
        The value of $0$ is returned as the period of a constant function.

    Raises
    ======

    NotImplementedError
        The value of the period computed cannot be verified.


    Notes
    =====

    Currently, we do not support functions with a complex period.
    The period of functions having complex periodic values such
    as ``exp``, ``sinh`` is evaluated to ``None``.

    The value returned might not be the "fundamental" period of the given
    function i.e. it may not be the smallest periodic value of the function.

    The verification of the period through the ``check`` flag is not reliable
    due to internal simplification of the given expression. Hence, it is set
    to ``False`` by default.

    Examples
    ========
    >>> from sympy import periodicity, Symbol, sin, cos, tan, exp
    >>> x = Symbol('x')
    >>> f = sin(x) + sin(2*x) + sin(3*x)
    >>> periodicity(f, x)
    2*pi
    >>> periodicity(sin(x)*cos(x), x)
    pi
    >>> periodicity(exp(tan(2*x) - 1), x)
    pi/2
    >>> periodicity(sin(4*x)**cos(2*x), x)
    pi
    >>> periodicity(exp(x), x)
    """
    if symbol.kind is not NumberKind:
        raise NotImplementedError("Cannot use symbol of kind %s" % symbol.kind)
    temp = Dummy('x', real=True)
    f = f.subs(symbol, temp)
    symbol = temp

    def _check(orig_f, period):
        '''Return the checked period or raise an error.'''
        new_f = orig_f.subs(symbol, symbol + period)
        if new_f.equals(orig_f):
            return period
        else:
            raise NotImplementedError(filldedent('''
                The period of the given function cannot be verified.
                When `%s` was replaced with `%s + %s` in `%s`, the result
                was `%s` which was not recognized as being the same as
                the original function.
                So either the period was wrong or the two forms were
                not recognized as being equal.
                Set check=False to obtain the value.''' %
                (symbol, symbol, period, orig_f, new_f)))

    orig_f = f
    period = None

    if isinstance(f, Relational):
        f = f.lhs - f.rhs

    f = simplify(f)

    if symbol not in f.free_symbols:
        return S.Zero

    if isinstance(f, TrigonometricFunction):
        try:
            period = f.period(symbol)
        except NotImplementedError:
            pass

    if isinstance(f, Abs):
        arg = f.args[0]
        if isinstance(arg, (sec, csc, cos)):
            # all but tan and cot might have a
            # a period that is half as large
            # so recast as sin
            arg = sin(arg.args[0])
        period = periodicity(arg, symbol)
        if period is not None and isinstance(arg, sin):
            # the argument of Abs was a trigonometric other than
            # cot or tan; test to see if the half-period
            # is valid. Abs(arg) has behaviour equivalent to
            # orig_f, so use that for test:
            orig_f = Abs(arg)
            try:
                return _check(orig_f, period/2)
            except NotImplementedError as err:
                if check:
                    raise NotImplementedError(err)
            # else let new orig_f and period be
            # checked below

    if isinstance(f, exp) or (f.is_Pow and f.base == S.Exp1):
        f = Pow(S.Exp1, expand_mul(f.exp))
        if im(f) != 0:
            period_real = periodicity(re(f), symbol)
            period_imag = periodicity(im(f), symbol)
            if period_real is not None and period_imag is not None:
                period = lcim([period_real, period_imag])

    if f.is_Pow and f.base != S.Exp1:
        base, expo = f.args
        base_has_sym = base.has(symbol)
        expo_has_sym = expo.has(symbol)

        if base_has_sym and not expo_has_sym:
            period = periodicity(base, symbol)

        elif expo_has_sym and not base_has_sym:
            period = periodicity(expo, symbol)

        else:
            period = _periodicity(f.args, symbol)

    elif f.is_Mul:
        coeff, g = f.as_independent(symbol, as_Add=False)
        if isinstance(g, TrigonometricFunction) or coeff is not S.One:
            period = periodicity(g, symbol)

        else:
            period = _periodicity(g.args, symbol)

    elif f.is_Add:
        k, g = f.as_independent(symbol)
        if k is not S.Zero:
            return periodicity(g, symbol)

        period = _periodicity(g.args, symbol)

    elif isinstance(f, Mod):
        a, n = f.args

        if a == symbol:
            period = n
        elif isinstance(a, TrigonometricFunction):
            period = periodicity(a, symbol)
        #check if 'f' is linear in 'symbol'
        elif (a.is_polynomial(symbol) and degree(a, symbol) == 1 and
            symbol not in n.free_symbols):
                period = Abs(n / a.diff(symbol))

    elif isinstance(f, Piecewise):
        pass  # not handling Piecewise yet as the return type is not favorable

    elif period is None:
        from sympy.solvers.decompogen import compogen, decompogen
        g_s = decompogen(f, symbol)
        num_of_gs = len(g_s)
        if num_of_gs > 1:
            for index, g in enumerate(reversed(g_s)):
                start_index = num_of_gs - 1 - index
                g = compogen(g_s[start_index:], symbol)
                if g not in (orig_f, f): # Fix for issue 12620
                    period = periodicity(g, symbol)
                    if period is not None:
                        break

    if period is not None:
        if check:
            return _check(orig_f, period)
        return period

    return None


def _periodicity(args, symbol):
    """
    Helper for `periodicity` to find the period of a list of simpler
    functions.
    It uses the `lcim` method to find the least common period of
    all the functions.

    Parameters
    ==========

    args : Tuple of :py:class:`~.Symbol`
        All the symbols present in a function.

    symbol : :py:class:`~.Symbol`
        The symbol over which the function is to be evaluated.

    Returns
    =======

    period
        The least common period of the function for all the symbols
        of the function.
        ``None`` if for at least one of the symbols the function is aperiodic.

    """
    periods = []
    for f in args:
        period = periodicity(f, symbol)
        if period is None:
            return None

        if period is not S.Zero:
            periods.append(period)

    if len(periods) > 1:
        return lcim(periods)

    if periods:
        return periods[0]


def lcim(numbers):
    """Returns the least common integral multiple of a list of numbers.

    The numbers can be rational or irrational or a mixture of both.
    `None` is returned for incommensurable numbers.

    Parameters
    ==========

    numbers : list
        Numbers (rational and/or irrational) for which lcim is to be found.

    Returns
    =======

    number
        lcim if it exists, otherwise ``None`` for incommensurable numbers.

    Examples
    ========

    >>> from sympy.calculus.util import lcim
    >>> from sympy import S, pi
    >>> lcim([S(1)/2, S(3)/4, S(5)/6])
    15/2
    >>> lcim([2*pi, 3*pi, pi, pi/2])
    6*pi
    >>> lcim([S(1), 2*pi])
    """
    result = None
    if all(num.is_irrational for num in numbers):
        factorized_nums = list(map(lambda num: num.factor(), numbers))
        factors_num = list(
            map(lambda num: num.as_coeff_Mul(),
                factorized_nums))
        term = factors_num[0][1]
        if all(factor == term for coeff, factor in factors_num):
            common_term = term
            coeffs = [coeff for coeff, factor in factors_num]
            result = lcm_list(coeffs) * common_term

    elif all(num.is_rational for num in numbers):
        result = lcm_list(numbers)

    else:
        pass

    return result

def is_convex(f, *syms, domain=S.Reals):
    r"""Determines the  convexity of the function passed in the argument.

    Parameters
    ==========

    f : :py:class:`~.Expr`
        The concerned function.
    syms : Tuple of :py:class:`~.Symbol`
        The variables with respect to which the convexity is to be determined.
    domain : :py:class:`~.Interval`, optional
        The domain over which the convexity of the function has to be checked.
        If unspecified, S.Reals will be the default domain.

    Returns
    =======

    bool
        The method returns ``True`` if the function is convex otherwise it
        returns ``False``.

    Raises
    ======

    NotImplementedError
        The check for the convexity of multivariate functions is not implemented yet.

    Notes
    =====

    To determine concavity of a function pass `-f` as the concerned function.
    To determine logarithmic convexity of a function pass `\log(f)` as
    concerned function.
    To determine logartihmic concavity of a function pass `-\log(f)` as
    concerned function.

    Currently, convexity check of multivariate functions is not handled.

    Examples
    ========

    >>> from sympy import is_convex, symbols, exp, oo, Interval
    >>> x = symbols('x')
    >>> is_convex(exp(x), x)
    True
    >>> is_convex(x**3, x, domain = Interval(-1, oo))
    False

    References
    ==========

    .. [1] https://en.wikipedia.org/wiki/Convex_function
    .. [2] http://www.ifp.illinois.edu/~angelia/L3_convfunc.pdf
    .. [3] https://en.wikipedia.org/wiki/Logarithmically_convex_function
    .. [4] https://en.wikipedia.org/wiki/Logarithmically_concave_function
    .. [5] https://en.wikipedia.org/wiki/Concave_function

    """

    if len(syms) > 1:
        raise NotImplementedError(
            "The check for the convexity of multivariate functions is not implemented yet.")

    from sympy.solvers.inequalities import solve_univariate_inequality

    f = _sympify(f)
    var = syms[0]
    condition = f.diff(var, 2) < 0
    if solve_univariate_inequality(condition, var, False, domain):
        return False
    return True


def stationary_points(f, symbol, domain=S.Reals):
    """
    Returns the stationary points of a function (where derivative of the
    function is 0) in the given domain.

    Parameters
    ==========

    f : :py:class:`~.Expr`
        The concerned function.
    symbol : :py:class:`~.Symbol`
        The variable for which the stationary points are to be determined.
    domain : :py:class:`~.Interval`
        The domain over which the stationary points have to be checked.
        If unspecified, ``S.Reals`` will be the default domain.

    Returns
    =======

    Set
        A set of stationary points for the function. If there are no
        stationary point, an :py:class:`~.EmptySet` is returned.

    Examples
    ========

<<<<<<< HEAD
    >>> from sympy import Symbol, S, sin, pi, pprint, stationary_points
    >>> from sympy import Interval
=======
    >>> from sympy import Interval, Symbol, S, sin, pi, pprint, stationary_points
>>>>>>> fbf83647
    >>> x = Symbol('x')

    >>> stationary_points(1/x, x, S.Reals)
    EmptySet

    >>> pprint(stationary_points(sin(x), x), use_unicode=False)
              pi                              3*pi
    {2*n*pi + -- | n in Integers} U {2*n*pi + ---- | n in Integers}
              2                                2

    >>> stationary_points(sin(x),x, Interval(0, 4*pi))
    {pi/2, 3*pi/2, 5*pi/2, 7*pi/2}

    """
    from sympy.solvers.solveset import solveset

    if domain is S.EmptySet:
        return S.EmptySet

    domain = continuous_domain(f, symbol, domain)
    set = solveset(diff(f, symbol), symbol, domain)

    return set


def maximum(f, symbol, domain=S.Reals):
    """
    Returns the maximum value of a function in the given domain.

    Parameters
    ==========

    f : :py:class:`~.Expr`
        The concerned function.
    symbol : :py:class:`~.Symbol`
        The variable for maximum value needs to be determined.
    domain : :py:class:`~.Interval`
        The domain over which the maximum have to be checked.
        If unspecified, then the global maximum is returned.

    Returns
    =======

    number
        Maximum value of the function in given domain.

    Examples
    ========

    >>> from sympy import Interval, Symbol, S, sin, cos, pi, maximum
    >>> x = Symbol('x')

    >>> f = -x**2 + 2*x + 5
    >>> maximum(f, x, S.Reals)
    6

    >>> maximum(sin(x), x, Interval(-pi, pi/4))
    sqrt(2)/2

    >>> maximum(sin(x)*cos(x), x)
    1/2

    """
    if isinstance(symbol, Symbol):
        if domain is S.EmptySet:
            raise ValueError("Maximum value not defined for empty domain.")

        return function_range(f, symbol, domain).sup
    else:
        raise ValueError("%s is not a valid symbol." % symbol)


def minimum(f, symbol, domain=S.Reals):
    """
    Returns the minimum value of a function in the given domain.

    Parameters
    ==========

    f : :py:class:`~.Expr`
        The concerned function.
    symbol : :py:class:`~.Symbol`
        The variable for minimum value needs to be determined.
    domain : :py:class:`~.Interval`
        The domain over which the minimum have to be checked.
        If unspecified, then the global minimum is returned.

    Returns
    =======

    number
        Minimum value of the function in the given domain.

    Examples
    ========

    >>> from sympy import Interval, Symbol, S, sin, cos, minimum
    >>> x = Symbol('x')

    >>> f = x**2 + 2*x + 5
    >>> minimum(f, x, S.Reals)
    4

    >>> minimum(sin(x), x, Interval(2, 3))
    sin(3)

    >>> minimum(sin(x)*cos(x), x)
    -1/2

    """
    if isinstance(symbol, Symbol):
        if domain is S.EmptySet:
            raise ValueError("Minimum value not defined for empty domain.")

        return function_range(f, symbol, domain).inf
    else:
        raise ValueError("%s is not a valid symbol." % symbol)<|MERGE_RESOLUTION|>--- conflicted
+++ resolved
@@ -719,12 +719,7 @@
     Examples
     ========
 
-<<<<<<< HEAD
-    >>> from sympy import Symbol, S, sin, pi, pprint, stationary_points
-    >>> from sympy import Interval
-=======
     >>> from sympy import Interval, Symbol, S, sin, pi, pprint, stationary_points
->>>>>>> fbf83647
     >>> x = Symbol('x')
 
     >>> stationary_points(1/x, x, S.Reals)
