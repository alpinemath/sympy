--- conflicted
+++ resolved
@@ -559,13 +559,9 @@
         raise NotImplementedError
 
     if isinstance(solns, FiniteSet):
-<<<<<<< HEAD
-        result = Union(*[invert_complex(cov, s, symbol)[1]
-=======
         if any(isinstance(s, RootOf) for s in solns):
             raise NotImplementedError
-        result = Union(*[invert_complex(exp(I*symbol), s, symbol)[1]
->>>>>>> 11c3623e
+        result = Union(*[invert_complex(cov, s, symbol)[1]
                        for s in solns])
         return Intersection(result, domain)
     elif solns is S.EmptySet:
