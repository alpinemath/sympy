#
# This is the module for ODE solver classes for single ODEs.
#

import typing

if typing.TYPE_CHECKING:
    from typing import ClassVar
from typing import Dict, Type

from typing import Iterator, List, Optional

from .riccati import solve_riccati
from sympy.core import S
from sympy.core.add import Add
from sympy.core.exprtools import factor_terms
from sympy.core.expr import Expr
from sympy.core.function import AppliedUndef, Derivative, Function, expand, Subs
from sympy.core.numbers import Float
from sympy.core.relational import Equality, Eq
from sympy.core.symbol import Symbol, Dummy, Wild
from sympy.core.mul import Mul
from sympy.functions import exp, sqrt, tan, log
from sympy.integrals import Integral
from sympy.polys.polytools import cancel, factor
from sympy.simplify import simplify, separatevars
from sympy.simplify.radsimp import fraction
from sympy.utilities import numbered_symbols

from sympy.solvers.solvers import solve
from sympy.solvers.deutils import ode_order, _preprocess


class ODEMatchError(NotImplementedError):
    """Raised if a SingleODESolver is asked to solve an ODE it does not match"""
    pass


def cached_property(func):
    '''Decorator to cache property method'''
    attrname = '_' + func.__name__
    def propfunc(self):
        val = getattr(self, attrname, None)
        if val is None:
            val = func(self)
            setattr(self, attrname, val)
        return val
    return property(propfunc)


class SingleODEProblem:
    """Represents an ordinary differential equation (ODE)

    This class is used internally in the by dsolve and related
    functions/classes so that properties of an ODE can be computed
    efficiently.

    Examples
    ========

    This class is used internally by dsolve. To instantiate an instance
    directly first define an ODE problem:

    >>> from sympy import Function, Symbol
    >>> x = Symbol('x')
    >>> f = Function('f')
    >>> eq = f(x).diff(x, 2)

    Now you can create a SingleODEProblem instance and query its properties:

    >>> from sympy.solvers.ode.single import SingleODEProblem
    >>> problem = SingleODEProblem(f(x).diff(x), f(x), x)
    >>> problem.eq
    Derivative(f(x), x)
    >>> problem.func
    f(x)
    >>> problem.sym
    x
    """

    # Instance attributes:
    eq = None  # type: Expr
    func = None  # type: AppliedUndef
    sym = None  # type: Symbol
    _order = None  # type: int
    _eq_expanded = None  # type: Expr
    _eq_preprocessed = None  # type: Expr

    def __init__(self, eq, func, sym, prep=True):
        assert isinstance(eq, Expr)
        assert isinstance(func, AppliedUndef)
        assert isinstance(sym, Symbol)
        assert isinstance(prep, bool)
        self.eq = eq
        self.func = func
        self.sym = sym
        self.prep = prep

    @cached_property
    def order(self) -> int:
        return ode_order(self.eq, self.func)

    @cached_property
    def eq_preprocessed(self) -> Expr:
        return self._get_eq_preprocessed()

    @cached_property
    def eq_expanded(self) -> Expr:
        return expand(self.eq_preprocessed)

    def _get_eq_preprocessed(self) -> Expr:
        if self.prep:
            process_eq, process_func = _preprocess(self.eq, self.func)
            if process_func != self.func:
                raise ValueError
        else:
            process_eq = self.eq
        return process_eq

    def get_numbered_constants(self, num=1, start=1, prefix='C') -> List[Symbol]:
        """
        Returns a list of constants that do not occur
        in eq already.
        """
        ncs = self.iter_numbered_constants(start, prefix)
        Cs = [next(ncs) for i in range(num)]
        return Cs

    def iter_numbered_constants(self, start=1, prefix='C') -> Iterator[Symbol]:
        """
        Returns an iterator of constants that do not occur
        in eq already.
        """
        atom_set = self.eq.free_symbols
        func_set = self.eq.atoms(Function)
        if func_set:
            atom_set |= {Symbol(str(f.func)) for f in func_set}
        return numbered_symbols(start=start, prefix=prefix, exclude=atom_set)

    @cached_property
    def is_autonomous(self):
        u = Dummy('u')
        x = self.sym
        syms = self.eq.subs(self.func, u).free_symbols
        return x not in syms

    # TODO: Add methods that can be used by many ODE solvers:
    # order
    # is_linear()
    # get_linear_coefficients()
    # eq_prepared (the ODE in prepared form)


class SingleODESolver:
    """
    Base class for Single ODE solvers.

    Subclasses should implement the _matches and _get_general_solution
    methods. This class is not intended to be instantiated directly but its
    subclasses are as part of dsolve.

    Examples
    ========

    You can use a subclass of SingleODEProblem to solve a particular type of
    ODE. We first define a particular ODE problem:

    >>> from sympy import Function, Symbol
    >>> x = Symbol('x')
    >>> f = Function('f')
    >>> eq = f(x).diff(x, 2)

    Now we solve this problem using the NthAlgebraic solver which is a
    subclass of SingleODESolver:

    >>> from sympy.solvers.ode.single import NthAlgebraic, SingleODEProblem
    >>> problem = SingleODEProblem(eq, f(x), x)
    >>> solver = NthAlgebraic(problem)
    >>> solver.get_general_solution()
    [Eq(f(x), _C*x + _C)]

    The normal way to solve an ODE is to use dsolve (which would use
    NthAlgebraic and other solvers internally). When using dsolve a number of
    other things are done such as evaluating integrals, simplifying the
    solution and renumbering the constants:

    >>> from sympy import dsolve
    >>> dsolve(eq, hint='nth_algebraic')
    Eq(f(x), C1 + C2*x)
    """

    # Subclasses should store the hint name (the argument to dsolve) in this
    # attribute
    hint = None  # type: ClassVar[str]

    # Subclasses should define this to indicate if they support an _Integral
    # hint.
    has_integral = None  # type: ClassVar[bool]

    # The ODE to be solved
    ode_problem = None  # type: SingleODEProblem

    # Cache whether or not the equation has matched the method
    _matched = None  # type: Optional[bool]

    # Subclasses should store in this attribute the list of order(s) of ODE
    # that subclass can solve or leave it to None if not specific to any order
    order = None  # type: Optional[list]

    def __init__(self, ode_problem):
        self.ode_problem = ode_problem

    def matches(self) -> bool:
        if self.order is not None and self.ode_problem.order not in self.order:
            self._matched = False
            return self._matched

        if self._matched is None:
            self._matched = self._matches()
        return self._matched

    def get_general_solution(self, *, simplify: bool = True) -> List[Equality]:
        if not self.matches():
            msg = "%s solver can not solve:\n%s"
            raise ODEMatchError(msg % (self.hint, self.ode_problem.eq))
        return self._get_general_solution()

    def _matches(self) -> bool:
        msg = "Subclasses of SingleODESolver should implement matches."
        raise NotImplementedError(msg)

    def _get_general_solution(self, *, simplify: bool = True) -> List[Equality]:
        msg = "Subclasses of SingleODESolver should implement get_general_solution."
        raise NotImplementedError(msg)


class SinglePatternODESolver(SingleODESolver):
    '''Superclass for ODE solvers based on pattern matching'''

    def wilds(self):
        prob = self.ode_problem
        f = prob.func.func
        x = prob.sym
        order = prob.order
        return self._wilds(f, x, order)

    def wilds_match(self):
        match = self._wilds_match
        return [match.get(w, S.Zero) for w in self.wilds()]

    def _matches(self):
        eq = self.ode_problem.eq_expanded
        f = self.ode_problem.func.func
        x = self.ode_problem.sym
        order = self.ode_problem.order
        df = f(x).diff(x, order)

        if order not in [1, 2]:
            return False

        pattern = self._equation(f(x), x, order)

        if not pattern.coeff(df).has(Wild):
            eq = expand(eq / eq.coeff(df))
        eq = eq.collect([f(x).diff(x), f(x)], func = cancel)

        self._wilds_match = match = eq.match(pattern)
        if match is not None:
            return self._verify(f(x))
        return False

    def _verify(self, fx) -> bool:
        return True

    def _wilds(self, f, x, order):
        msg = "Subclasses of SingleODESolver should implement _wilds"
        raise NotImplementedError(msg)

    def _equation(self, fx, x, order):
        msg = "Subclasses of SingleODESolver should implement _equation"
        raise NotImplementedError(msg)


class NthAlgebraic(SingleODESolver):
    r"""
    Solves an `n`\th order ordinary differential equation using algebra and
    integrals.

    There is no general form for the kind of equation that this can solve. The
    the equation is solved algebraically treating differentiation as an
    invertible algebraic function.

    Examples
    ========

    >>> from sympy import Function, dsolve, Eq
    >>> from sympy.abc import x
    >>> f = Function('f')
    >>> eq = Eq(f(x) * (f(x).diff(x)**2 - 1), 0)
    >>> dsolve(eq, f(x), hint='nth_algebraic')
    [Eq(f(x), 0), Eq(f(x), C1 - x), Eq(f(x), C1 + x)]

    Note that this solver can return algebraic solutions that do not have any
    integration constants (f(x) = 0 in the above example).
    """

    hint = 'nth_algebraic'
    has_integral = True  # nth_algebraic_Integral hint

    def _matches(self):
        r"""
        Matches any differential equation that nth_algebraic can solve. Uses
        `sympy.solve` but teaches it how to integrate derivatives.

        This involves calling `sympy.solve` and does most of the work of finding a
        solution (apart from evaluating the integrals).
        """
        eq = self.ode_problem.eq
        func = self.ode_problem.func
        var = self.ode_problem.sym

        # Derivative that solve can handle:
        diffx = self._get_diffx(var)

        # Replace derivatives wrt the independent variable with diffx
        def replace(eq, var):
            def expand_diffx(*args):
                differand, diffs = args[0], args[1:]
                toreplace = differand
                for v, n in diffs:
                    for _ in range(n):
                        if v == var:
                            toreplace = diffx(toreplace)
                        else:
                            toreplace = Derivative(toreplace, v)
                return toreplace
            return eq.replace(Derivative, expand_diffx)

        # Restore derivatives in solution afterwards
        def unreplace(eq, var):
            return eq.replace(diffx, lambda e: Derivative(e, var))

        subs_eqn = replace(eq, var)
        try:
            # turn off simplification to protect Integrals that have
            # _t instead of fx in them and would otherwise factor
            # as t_*Integral(1, x)
            solns = solve(subs_eqn, func, simplify=False)
        except NotImplementedError:
            solns = []

        solns = [simplify(unreplace(soln, var)) for soln in solns]
        solns = [Equality(func, soln) for soln in solns]

        self.solutions = solns
        return len(solns) != 0

    def _get_general_solution(self, *, simplify: bool = True):
        return self.solutions

    # This needs to produce an invertible function but the inverse depends
    # which variable we are integrating with respect to. Since the class can
    # be stored in cached results we need to ensure that we always get the
    # same class back for each particular integration variable so we store these
    # classes in a global dict:
    _diffx_stored = {}  # type: Dict[Symbol, Type[Function]]

    @staticmethod
    def _get_diffx(var):
        diffcls = NthAlgebraic._diffx_stored.get(var, None)

        if diffcls is None:
            # A class that behaves like Derivative wrt var but is "invertible".
            class diffx(Function):
                def inverse(self):
                    # don't use integrate here because fx has been replaced by _t
                    # in the equation; integrals will not be correct while solve
                    # is at work.
                    return lambda expr: Integral(expr, var) + Dummy('C')

            diffcls = NthAlgebraic._diffx_stored.setdefault(var, diffx)

        return diffcls


class FirstExact(SinglePatternODESolver):
    r"""
    Solves 1st order exact ordinary differential equations.

    A 1st order differential equation is called exact if it is the total
    differential of a function. That is, the differential equation

    .. math:: P(x, y) \,\partial{}x + Q(x, y) \,\partial{}y = 0

    is exact if there is some function `F(x, y)` such that `P(x, y) =
    \partial{}F/\partial{}x` and `Q(x, y) = \partial{}F/\partial{}y`.  It can
    be shown that a necessary and sufficient condition for a first order ODE
    to be exact is that `\partial{}P/\partial{}y = \partial{}Q/\partial{}x`.
    Then, the solution will be as given below::

        >>> from sympy import Function, Eq, Integral, symbols, pprint
        >>> x, y, t, x0, y0, C1= symbols('x,y,t,x0,y0,C1')
        >>> P, Q, F= map(Function, ['P', 'Q', 'F'])
        >>> pprint(Eq(Eq(F(x, y), Integral(P(t, y), (t, x0, x)) +
        ... Integral(Q(x0, t), (t, y0, y))), C1))
                    x                y
                    /                /
                   |                |
        F(x, y) =  |  P(t, y) dt +  |  Q(x0, t) dt = C1
                   |                |
                  /                /
                  x0               y0

    Where the first partials of `P` and `Q` exist and are continuous in a
    simply connected region.

    A note: SymPy currently has no way to represent inert substitution on an
    expression, so the hint ``1st_exact_Integral`` will return an integral
    with `dy`.  This is supposed to represent the function that you are
    solving for.

    Examples
    ========

    >>> from sympy import Function, dsolve, cos, sin
    >>> from sympy.abc import x
    >>> f = Function('f')
    >>> dsolve(cos(f(x)) - (x*sin(f(x)) - f(x)**2)*f(x).diff(x),
    ... f(x), hint='1st_exact')
    Eq(x*cos(f(x)) + f(x)**3/3, C1)

    References
    ==========

    - https://en.wikipedia.org/wiki/Exact_differential_equation
    - M. Tenenbaum & H. Pollard, "Ordinary Differential Equations",
      Dover 1963, pp. 73

    # indirect doctest

    """
    hint = "1st_exact"
    has_integral = True
    order = [1]

    def _wilds(self, f, x, order):
        P = Wild('P', exclude=[f(x).diff(x)])
        Q = Wild('Q', exclude=[f(x).diff(x)])
        return P, Q

    def _equation(self, fx, x, order):
        P, Q = self.wilds()
        return P + Q*fx.diff(x)

    def _verify(self, fx) -> bool:
        P, Q = self.wilds()
        x = self.ode_problem.sym
        y = Dummy('y')

        m, n = self.wilds_match()

        m = m.subs(fx, y)
        n = n.subs(fx, y)
        numerator = cancel(m.diff(y) - n.diff(x))

        if numerator.is_zero:
            # Is exact
            return True
        else:
            # The following few conditions try to convert a non-exact
            # differential equation into an exact one.
            # References:
            # 1. Differential equations with applications
            # and historical notes - George E. Simmons
            # 2. https://math.okstate.edu/people/binegar/2233-S99/2233-l12.pdf

            factor_n = cancel(numerator/n)
            factor_m = cancel(-numerator/m)
            if y not in factor_n.free_symbols:
                # If (dP/dy - dQ/dx) / Q = f(x)
                # then exp(integral(f(x))*equation becomes exact
                factor = factor_n
                integration_variable = x
            elif x not in factor_m.free_symbols:
                # If (dP/dy - dQ/dx) / -P = f(y)
                # then exp(integral(f(y))*equation becomes exact
                factor = factor_m
                integration_variable = y
            else:
                # Couldn't convert to exact
                return False

            factor = exp(Integral(factor, integration_variable))
            m *= factor
            n *= factor
            self._wilds_match[P] = m.subs(y, fx)
            self._wilds_match[Q] = n.subs(y, fx)
            return True

    def _get_general_solution(self, *, simplify: bool = True):
        m, n = self.wilds_match()
        fx = self.ode_problem.func
        x = self.ode_problem.sym
        (C1,) = self.ode_problem.get_numbered_constants(num=1)
        y = Dummy('y')

        m = m.subs(fx, y)
        n = n.subs(fx, y)

        gen_sol = Eq(Subs(Integral(m, x)
                          + Integral(n - Integral(m, x).diff(y), y), y, fx), C1)
        return [gen_sol]


class FirstLinear(SinglePatternODESolver):
    r"""
    Solves 1st order linear differential equations.

    These are differential equations of the form

    .. math:: dy/dx + P(x) y = Q(x)\text{.}

    These kinds of differential equations can be solved in a general way.  The
    integrating factor `e^{\int P(x) \,dx}` will turn the equation into a
    separable equation.  The general solution is::

        >>> from sympy import Function, dsolve, Eq, pprint, diff, sin
        >>> from sympy.abc import x
        >>> f, P, Q = map(Function, ['f', 'P', 'Q'])
        >>> genform = Eq(f(x).diff(x) + P(x)*f(x), Q(x))
        >>> pprint(genform)
                    d
        P(x)*f(x) + --(f(x)) = Q(x)
                    dx
        >>> pprint(dsolve(genform, f(x), hint='1st_linear_Integral'))
                /       /                   \
                |      |                    |
                |      |         /          |     /
                |      |        |           |    |
                |      |        | P(x) dx   |  - | P(x) dx
                |      |        |           |    |
                |      |       /            |   /
        f(x) = |C1 +  | Q(x)*e           dx|*e
                |      |                    |
                \     /                     /


    Examples
    ========

    >>> f = Function('f')
    >>> pprint(dsolve(Eq(x*diff(f(x), x) - f(x), x**2*sin(x)),
    ... f(x), '1st_linear'))
    f(x) = x*(C1 - cos(x))

    References
    ==========

    - https://en.wikipedia.org/wiki/Linear_differential_equation#First_order_equation
    - M. Tenenbaum & H. Pollard, "Ordinary Differential Equations",
      Dover 1963, pp. 92

    # indirect doctest

    """
    hint = '1st_linear'
    has_integral = True
    order = [1]

    def _wilds(self, f, x, order):
        P = Wild('P', exclude=[f(x)])
        Q = Wild('Q', exclude=[f(x), f(x).diff(x)])
        return P, Q

    def _equation(self, fx, x, order):
        P, Q = self.wilds()
        return fx.diff(x) + P*fx - Q

    def _get_general_solution(self, *, simplify: bool = True):
        P, Q = self.wilds_match()
        fx = self.ode_problem.func
        x = self.ode_problem.sym
        (C1,)  = self.ode_problem.get_numbered_constants(num=1)
        gensol = Eq(fx, ((C1 + Integral(Q*exp(Integral(P, x)),x))
            * exp(-Integral(P, x))))
        return [gensol]


class AlmostLinear(SinglePatternODESolver):
    r"""
    Solves an almost-linear differential equation.

    The general form of an almost linear differential equation is

    .. math:: a(x) g'(f(x)) f'(x) + b(x) g(f(x)) + c(x)

    Here `f(x)` is the function to be solved for (the dependent variable).
    The substitution `g(f(x)) = u(x)` leads to a linear differential equation
    for `u(x)` of the form `a(x) u' + b(x) u + c(x) = 0`. This can be solved
    for `u(x)` by the `first_linear` hint and then `f(x)` is found by solving
    `g(f(x)) = u(x)`.

    See Also
    ========
    :meth:`sympy.solvers.ode.single.FirstLinear`

    Examples
    ========

    >>> from sympy import Function, pprint, sin, cos
    >>> from sympy.solvers.ode import dsolve
    >>> from sympy.abc import x
    >>> f = Function('f')
    >>> d = f(x).diff(x)
    >>> eq = x*d + x*f(x) + 1
    >>> dsolve(eq, f(x), hint='almost_linear')
    Eq(f(x), (C1 - Ei(x))*exp(-x))
    >>> pprint(dsolve(eq, f(x), hint='almost_linear'))
                        -x
    f(x) = (C1 - Ei(x))*e
    >>> example = cos(f(x))*f(x).diff(x) + sin(f(x)) + 1
    >>> pprint(example)
                        d
    sin(f(x)) + cos(f(x))*--(f(x)) + 1
                        dx
    >>> pprint(dsolve(example, f(x), hint='almost_linear'))
                    /    -x    \             /    -x    \
    [f(x) = pi - asin\C1*e   - 1/, f(x) = asin\C1*e   - 1/]


    References
    ==========

    - Joel Moses, "Symbolic Integration - The Stormy Decade", Communications
      of the ACM, Volume 14, Number 8, August 1971, pp. 558
    """
    hint = "almost_linear"
    has_integral = True
    order = [1]

    def _wilds(self, f, x, order):
        P = Wild('P', exclude=[f(x).diff(x)])
        Q = Wild('Q', exclude=[f(x).diff(x)])
        return P, Q

    def _equation(self, fx, x, order):
        P, Q = self.wilds()
        return P*fx.diff(x) + Q

    def _verify(self, fx):
        a, b = self.wilds_match()
        c, b = b.as_independent(fx) if b.is_Add else (S.Zero, b)
        # a, b and c are the function a(x), b(x) and c(x) respectively.
        # c(x) is obtained by separating out b as terms with and without fx i.e, l(y)
        # The following conditions checks if the given equation is an almost-linear differential equation using the fact that
        # a(x)*(l(y))' / l(y)' is independent of l(y)

        if b.diff(fx) != 0 and not simplify(b.diff(fx)/a).has(fx):
            self.ly = factor_terms(b).as_independent(fx, as_Add=False)[1] # Gives the term containing fx i.e., l(y)
            self.ax = a / self.ly.diff(fx)
            self.cx = -c  # cx is taken as -c(x) to simplify expression in the solution integral
            self.bx = factor_terms(b) / self.ly
            return True

        return False

    def _get_general_solution(self, *, simplify: bool = True):
        x = self.ode_problem.sym
        (C1,)  = self.ode_problem.get_numbered_constants(num=1)
        gensol = Eq(self.ly, ((C1 + Integral((self.cx/self.ax)*exp(Integral(self.bx/self.ax, x)),x))
                * exp(-Integral(self.bx/self.ax, x))))

        return [gensol]


class Bernoulli(SinglePatternODESolver):
    r"""
    Solves Bernoulli differential equations.

    These are equations of the form

    .. math:: dy/dx + P(x) y = Q(x) y^n\text{, }n \ne 1`\text{.}

    The substitution `w = 1/y^{1-n}` will transform an equation of this form
    into one that is linear (see the docstring of
    :py:meth:`~sympy.solvers.ode.single.FirstLinear`).  The general solution is::

        >>> from sympy import Function, dsolve, Eq, pprint
        >>> from sympy.abc import x, n
        >>> f, P, Q = map(Function, ['f', 'P', 'Q'])
        >>> genform = Eq(f(x).diff(x) + P(x)*f(x), Q(x)*f(x)**n)
        >>> pprint(genform)
                    d                n
        P(x)*f(x) + --(f(x)) = Q(x)*f (x)
                    dx
        >>> pprint(dsolve(genform, f(x), hint='Bernoulli_Integral'), num_columns=110)
                                                                                                              -1
                                                                                                             -----
                                                                                                             n - 1
               //         /                                /                           \                    \
               ||        |                                |                            |                    |
               ||        |                 /              |                 /          |            /       |
               ||        |                |               |                |           |           |        |
               ||        |       (1 - n)* | P(x) dx       |       (1 - n)* | P(x) dx   |  (n - 1)* | P(x) dx|
               ||        |                |               |                |           |           |        |
               ||        |               /                |               /            |          /         |
        f(x) = ||C1 - n* | Q(x)*e                   dx +  | Q(x)*e                   dx|*e                  |
               ||        |                                |                            |                    |
               \\       /                                /                             /                    /


    Note that the equation is separable when `n = 1` (see the docstring of
    :py:meth:`sympy.solvers.ode.single.Separable`).

    >>> pprint(dsolve(Eq(f(x).diff(x) + P(x)*f(x), Q(x)*f(x)), f(x),
    ... hint='separable_Integral'))
    f(x)
        /
    |                /
    |  1            |
    |  - dy = C1 +  | (-P(x) + Q(x)) dx
    |  y            |
    |              /
    /


    Examples
    ========

    >>> from sympy import Function, dsolve, Eq, pprint, log
    >>> from sympy.abc import x
    >>> f = Function('f')

    >>> pprint(dsolve(Eq(x*f(x).diff(x) + f(x), log(x)*f(x)**2),
    ... f(x), hint='Bernoulli'))
                    1
    f(x) =  -----------------
            C1*x + log(x) + 1

    References
    ==========

    - https://en.wikipedia.org/wiki/Bernoulli_differential_equation

    - M. Tenenbaum & H. Pollard, "Ordinary Differential Equations",
      Dover 1963, pp. 95

    # indirect doctest

    """
    hint = "Bernoulli"
    has_integral = True
    order = [1]

    def _wilds(self, f, x, order):
        P = Wild('P', exclude=[f(x)])
        Q = Wild('Q', exclude=[f(x)])
        n = Wild('n', exclude=[x, f(x), f(x).diff(x)])
        return P, Q, n

    def _equation(self, fx, x, order):
        P, Q, n = self.wilds()
        return fx.diff(x) + P*fx - Q*fx**n

    def _get_general_solution(self, *, simplify: bool = True):
        P, Q, n = self.wilds_match()
        fx = self.ode_problem.func
        x = self.ode_problem.sym
        (C1,) = self.ode_problem.get_numbered_constants(num=1)
        if n==1:
            gensol = Eq(log(fx), (
            C1 + Integral((-P + Q),x)
        ))
        else:
            gensol = Eq(fx**(1-n), (
                (C1 - (n - 1) * Integral(Q*exp(-n*Integral(P, x))
                            * exp(Integral(P, x)), x)
                ) * exp(-(1 - n)*Integral(P, x)))
            )
        return [gensol]


class Factorable(SingleODESolver):
    r"""
        Solves equations having a solvable factor.

        This function is used to solve the equation having factors. Factors may be of type algebraic or ode. It
        will try to solve each factor independently. Factors will be solved by calling dsolve. We will return the
        list of solutions.

        Examples
        ========

        >>> from sympy import Function, dsolve, pprint
        >>> from sympy.abc import x
        >>> f = Function('f')
        >>> eq = (f(x)**2-4)*(f(x).diff(x)+f(x))
        >>> pprint(dsolve(eq, f(x)))
                                        -x
        [f(x) = 2, f(x) = -2, f(x) = C1*e  ]


        """
    hint = "factorable"
    has_integral = False

    def _matches(self):
        eq = self.ode_problem.eq
        f = self.ode_problem.func.func
        x = self.ode_problem.sym
        order =self.ode_problem.order
        df = f(x).diff(x)
        self.eqs = []
        eq = eq.collect(f(x), func = cancel)
        eq = fraction(factor(eq))[0]
        factors = Mul.make_args(factor(eq))
        roots = [fac.as_base_exp() for fac in factors if len(fac.args)!=0]
        if len(roots)>1 or roots[0][1]>1:
            for base,expo in roots:
                if base.has(f(x)):
                    self.eqs.append(base)
            if len(self.eqs)>0:
                return True
        roots = solve(eq, df)
        if len(roots)>0:
            self.eqs = [(df - root) for root in roots]
            if len(self.eqs)==1:
                if order>1:
                    return False
                if self.eqs[0].has(Float):
                    return False
                return fraction(factor(self.eqs[0]))[0]-eq!=0
            return True
        return False


    def _get_general_solution(self, *, simplify: bool = True):
        func = self.ode_problem.func.func
        x = self.ode_problem.sym
        eqns = self.eqs
        sols = []
        for eq in eqns:
            try:
                sol = dsolve(eq, func(x))
            except NotImplementedError:
                continue
            else:
                if isinstance(sol, list):
                    sols.extend(sol)
                else:
                    sols.append(sol)

        if sols == []:
            raise NotImplementedError("The given ODE " + str(eq) + " cannot be solved by"
                + " the factorable group method")
        return sols


class RiccatiSpecial(SinglePatternODESolver):
    r"""
    The general Riccati equation has the form

    .. math:: dy/dx = f(x) y^2 + g(x) y + h(x)\text{.}

    While it does not have a general solution [1], the "special" form, `dy/dx
    = a y^2 - b x^c`, does have solutions in many cases [2].  This routine
    returns a solution for `a(dy/dx) = b y^2 + c y/x + d/x^2` that is obtained
    by using a suitable change of variables to reduce it to the special form
    and is valid when neither `a` nor `b` are zero and either `c` or `d` is
    zero.

    >>> from sympy.abc import x, a, b, c, d
    >>> from sympy.solvers.ode import dsolve, checkodesol
    >>> from sympy import pprint, Function
    >>> f = Function('f')
    >>> y = f(x)
    >>> genform = a*y.diff(x) - (b*y**2 + c*y/x + d/x**2)
    >>> sol = dsolve(genform, y, hint="Riccati_special_minus2")
    >>> pprint(sol, wrap_line=False)
            /                                 /        __________________       \\
            |           __________________    |       /                2        ||
            |          /                2     |     \/  4*b*d - (a + c)  *log(x)||
           -|a + c - \/  4*b*d - (a + c)  *tan|C1 + ----------------------------||
            \                                 \                 2*a             //
    f(x) = ------------------------------------------------------------------------
                                            2*b*x

    >>> checkodesol(genform, sol, order=1)[0]
    True

    References
    ==========

    1. http://www.maplesoft.com/support/help/Maple/view.aspx?path=odeadvisor/Riccati
    2. http://eqworld.ipmnet.ru/en/solutions/ode/ode0106.pdf -
       http://eqworld.ipmnet.ru/en/solutions/ode/ode0123.pdf
    """
    hint = "Riccati_special_minus2"
    has_integral = False
    order = [1]

    def _wilds(self, f, x, order):
        a = Wild('a', exclude=[x, f(x), f(x).diff(x), 0])
        b = Wild('b', exclude=[x, f(x), f(x).diff(x), 0])
        c = Wild('c', exclude=[x, f(x), f(x).diff(x)])
        d = Wild('d', exclude=[x, f(x), f(x).diff(x)])
        return a, b, c, d

    def _equation(self, fx, x, order):
        a, b, c, d = self.wilds()
        return a*fx.diff(x) + b*fx**2 + c*fx/x + d/x**2

    def _get_general_solution(self, *, simplify: bool = True):
        a, b, c, d = self.wilds_match()
        fx = self.ode_problem.func
        x = self.ode_problem.sym
        (C1,) = self.ode_problem.get_numbered_constants(num=1)
        mu = sqrt(4*d*b - (a - c)**2)

        gensol = Eq(fx, (a - c - mu*tan(mu/(2*a)*log(x) + C1))/(2*b*x))
        return [gensol]


class SecondNonlinearAutonomousConserved(SinglePatternODESolver):
    r"""
    Gives solution for the autonomous second order nonlinear
    differential equation of the form

    .. math :: f''(x) = g(f(x))

    The solution for this differential equation can be computed
    by multiplying by `f'(x)` and integrating on both sides,
    converting it into a first order differential equation.

    Examples
    ========

    >>> from sympy import Function, symbols, dsolve
    >>> f, g = symbols('f g', cls=Function)
    >>> x = symbols('x')

    >>> eq = f(x).diff(x, 2) - g(f(x))
    >>> dsolve(eq, simplify=False)
    [Eq(Integral(1/sqrt(C1 + 2*Integral(g(_u), _u)), (_u, f(x))), C2 + x),
    Eq(Integral(1/sqrt(C1 + 2*Integral(g(_u), _u)), (_u, f(x))), C2 - x)]

    >>> from sympy import exp, log
    >>> eq = f(x).diff(x, 2) - exp(f(x)) + log(f(x))
    >>> dsolve(eq, simplify=False)
    [Eq(Integral(1/sqrt(-2*_u*log(_u) + 2*_u + C1 + 2*exp(_u)), (_u, f(x))), C2 + x),
    Eq(Integral(1/sqrt(-2*_u*log(_u) + 2*_u + C1 + 2*exp(_u)), (_u, f(x))), C2 - x)]

    References
    ==========

    http://eqworld.ipmnet.ru/en/solutions/ode/ode0301.pdf
    """
    hint = "2nd_nonlinear_autonomous_conserved"
    has_integral = True
    order = [2]

    def _wilds(self, f, x, order):
        fy = Wild('fy', exclude=[0, f(x).diff(x), f(x).diff(x, 2)])
        return (fy,)

    def _equation(self, fx, x, order):
        fy = self.wilds()[0]
        return fx.diff(x, 2) + fy

    def _verify(self, fx):
        return self.ode_problem.is_autonomous

    def _get_general_solution(self, *, simplify: bool = True):
        g = self.wilds_match()[0]
        fx = self.ode_problem.func
        x = self.ode_problem.sym
        u = Dummy('u')
        g = g.subs(fx, u)
        C1, C2 = self.ode_problem.get_numbered_constants(num=2)
        inside = -2*Integral(g, u) + C1
        lhs = Integral(1/sqrt(inside), (u, fx))
        return [Eq(lhs, C2 + x), Eq(lhs, C2 - x)]


class Liouville(SinglePatternODESolver):
    r"""
    Solves 2nd order Liouville differential equations.

    The general form of a Liouville ODE is

    .. math:: \frac{d^2 y}{dx^2} + g(y) \left(\!
                \frac{dy}{dx}\!\right)^2 + h(x)
                \frac{dy}{dx}\text{.}

    The general solution is:

        >>> from sympy import Function, dsolve, Eq, pprint, diff
        >>> from sympy.abc import x
        >>> f, g, h = map(Function, ['f', 'g', 'h'])
        >>> genform = Eq(diff(f(x),x,x) + g(f(x))*diff(f(x),x)**2 +
        ... h(x)*diff(f(x),x), 0)
        >>> pprint(genform)
                          2                    2
                /d       \         d          d
        g(f(x))*|--(f(x))|  + h(x)*--(f(x)) + ---(f(x)) = 0
                \dx      /         dx           2
                                              dx
        >>> pprint(dsolve(genform, f(x), hint='Liouville_Integral'))
                                          f(x)
                  /                     /
                 |                     |
                 |     /               |     /
                 |    |                |    |
                 |  - | h(x) dx        |    | g(y) dy
                 |    |                |    |
                 |   /                 |   /
        C1 + C2* | e            dx +   |  e           dy = 0
                 |                     |
                /                     /

    Examples
    ========

    >>> from sympy import Function, dsolve, Eq, pprint
    >>> from sympy.abc import x
    >>> f = Function('f')
    >>> pprint(dsolve(diff(f(x), x, x) + diff(f(x), x)**2/f(x) +
    ... diff(f(x), x)/x, f(x), hint='Liouville'))
               ________________           ________________
    [f(x) = -\/ C1 + C2*log(x) , f(x) = \/ C1 + C2*log(x) ]

    References
    ==========

    - Goldstein and Braun, "Advanced Methods for the Solution of Differential
      Equations", pp. 98
    - http://www.maplesoft.com/support/help/Maple/view.aspx?path=odeadvisor/Liouville

    # indirect doctest

    """
    hint = "Liouville"
    has_integral = True
    order = [2]

    def _wilds(self, f, x, order):
        d = Wild('d', exclude=[f(x).diff(x), f(x).diff(x, 2)])
        e = Wild('e', exclude=[f(x).diff(x)])
        k = Wild('k', exclude=[f(x).diff(x)])
        return d, e, k

    def _equation(self, fx, x, order):
        # Liouville ODE in the form
        # f(x).diff(x, 2) + g(f(x))*(f(x).diff(x))**2 + h(x)*f(x).diff(x)
        # See Goldstein and Braun, "Advanced Methods for the Solution of
        # Differential Equations", pg. 98
        d, e, k = self.wilds()
        return d*fx.diff(x, 2) + e*fx.diff(x)**2 + k*fx.diff(x)

    def _verify(self, fx):
        d, e, k = self.wilds_match()
        self.y = Dummy('y')
        x = self.ode_problem.sym
        self.g = simplify(e/d).subs(fx, self.y)
        self.h = simplify(k/d).subs(fx, self.y)
        if self.y in self.h.free_symbols or x in self.g.free_symbols:
            return False
        return True

    def _get_general_solution(self, *, simplify: bool = True):
        d, e, k = self.wilds_match()
        fx = self.ode_problem.func
        x = self.ode_problem.sym
        C1, C2 = self.ode_problem.get_numbered_constants(num=2)
        int = Integral(exp(Integral(self.g, self.y)), (self.y, None, fx))
        gen_sol = Eq(int + C1*Integral(exp(-Integral(self.h, x)), x) + C2, 0)

        return [gen_sol]


<<<<<<< HEAD
class RationalRiccati(SinglePatternODESolver):
    r"""
    Gives all rational solutions to the first
    order Riccati Differential Equation

    .. math :: y' = b_0(x) + b_1(x) y + b_2(x) y^2

    where `b_0`, `b_1` and `b_2` are rational functions of `x`
    with `b_2 \ne 0` (`b_2 = 0` would make it a Bernoulli equation).
=======
class Separable(SinglePatternODESolver):
    r"""
    Solves separable 1st order differential equations.

    This is any differential equation that can be written as `P(y)
    \tfrac{dy}{dx} = Q(x)`.  The solution can then just be found by
    rearranging terms and integrating: `\int P(y) \,dy = \int Q(x) \,dx`.
    This hint uses :py:meth:`sympy.simplify.simplify.separatevars` as its back
    end, so if a separable equation is not caught by this solver, it is most
    likely the fault of that function.
    :py:meth:`~sympy.simplify.simplify.separatevars` is
    smart enough to do most expansion and factoring necessary to convert a
    separable equation `F(x, y)` into the proper form `P(x)\cdot{}Q(y)`.  The
    general solution is::

        >>> from sympy import Function, dsolve, Eq, pprint
        >>> from sympy.abc import x
        >>> a, b, c, d, f = map(Function, ['a', 'b', 'c', 'd', 'f'])
        >>> genform = Eq(a(x)*b(f(x))*f(x).diff(x), c(x)*d(f(x)))
        >>> pprint(genform)
                     d
        a(x)*b(f(x))*--(f(x)) = c(x)*d(f(x))
                     dx
        >>> pprint(dsolve(genform, f(x), hint='separable_Integral'))
             f(x)
           /                  /
          |                  |
          |  b(y)            | c(x)
          |  ---- dy = C1 +  | ---- dx
          |  d(y)            | a(x)
          |                  |
         /                  /
>>>>>>> d17907e2

    Examples
    ========

<<<<<<< HEAD
    >>> from sympy import Symbol, Function, dsolve, checkodesol
    >>> f = Function('f')
    >>> x = Symbol('x')

    >>> eq = f(x).diff(x) - x*f(x)**2
    >>> sols = dsolve(eq, hint="1st_rational_riccati")
    >>> sols
    [Eq(f(x), -2/(C1 + x**2)), Eq(f(x), 0)]
    >>> checkodesol(eq, sols)
    [(True, 0), (True, 0)]

    >>> eq = x**3*f(x).diff(x) - x**2*f(x) - f(x)**2
    >>> sols = dsolve(eq, hint="1st_rational_riccati")
    >>> sols
    Eq(f(x), x**2*(-x/(C1 + x) + 1))
    >>> checkodesol(eq, sols)
    (True, 0)

    >>> eq = -x**4*f(x)**2 + x**3*f(x).diff(x) + x**2*f(x) + 20
    >>> sols = dsolve(eq, hint="1st_rational_riccati")
    >>> sols
    [Eq(f(x), (-9*x**8/(C1 + x**9) + 4/x)/x), Eq(f(x), 4/x**2)]
    >>> checkodesol(eq, sols)
    [(True, 0), (True, 0)]

    >>> eq = x**3*f(x).diff(x) - x**2*(f(x) + f(x).diff(x)) + 2*x*f(x) - f(x)**2
    >>> sols = dsolve(eq, hint="1st_rational_riccati")
    >>> sols
    Eq(f(x), x**2*(1 - (x - 1)/(C1 + x)))
    >>> checkodesol(eq, sols)
    (True, 0)
=======
    >>> from sympy import Function, dsolve, Eq
    >>> from sympy.abc import x
    >>> f = Function('f')
    >>> pprint(dsolve(Eq(f(x)*f(x).diff(x) + x, 3*x*f(x)**2), f(x),
    ... hint='separable', simplify=False))
       /   2       \         2
    log\3*f (x) - 1/        x
    ---------------- = C1 + --
           6                2
>>>>>>> d17907e2

    References
    ==========

<<<<<<< HEAD
    .. [1] Algorithm (Pg 78) - https://www3.risc.jku.at/publications/download/risc_5387/PhDThesisThieu.pdf
    .. [2] Examples - https://www3.risc.jku.at/publications/download/risc_5197/RISCReport15-19.pdf
    """
    has_integral = False
    hint = "1st_rational_riccati"
    order = [1]

    def _wilds(self, f, x, order):
        b0 = Wild('b0', exclude=[f(x), f(x).diff(x)])
        b1 = Wild('b1', exclude=[f(x), f(x).diff(x)])
        b2 = Wild('b2', exclude=[f(x), f(x).diff(x)])
        return (b0, b1, b2)

    def _equation(self, fx, x, order):
        b0, b1, b2 = self.wilds()
        return fx.diff(x) - b0 - b1*fx - b2*fx**2

    def _matches(self):
        eq = self.ode_problem.eq_expanded
        f = self.ode_problem.func.func
        x = self.ode_problem.sym
        order = self.ode_problem.order

        if order != 1:
            return False

        eq = eq.collect(f(x))
        cf = eq.coeff(f(x).diff(x))

        # There must be an f(x).diff(x) term.
        # eq must be an Add object since we are using the expanded
        # equation and it must have atleast 2 terms (b2 != 0)
        if cf != 0 and isinstance(eq, Add):

            # Divide all coefficients by the coefficient of f(x).diff(x)
            # and add the terms again to get the same equation
            eq = Add(*map(lambda x: cancel(x/cf), eq.args)).collect(f(x))

            # Get the pattern for the Riccati equation
            pattern = self._equation(f(x), x, order)

            # Match the equation with the pattern
            self._wilds_match = match = eq.match(pattern)

            # If there is a match, verify it
            if match is not None:
                return self._verify(f(x))
        return False

    def _verify(self, fx):
        b0, b1, b2 = self.wilds_match()
        x = self.ode_problem.sym

        # b0, b1 and b2 must all be rational functions of x, with b2 != 0
        return all([b2 != 0, b0.is_rational_function(x), b1.is_rational_function(x), b2.is_rational_function(x)])

    def _get_general_solution(self, *, simplify: bool = True):
        # Match the equation
        b0, b1, b2 = self.wilds_match()
        fx = self.ode_problem.func
        x = self.ode_problem.sym
        return solve_riccati(fx, x, b0, b1, b2)
=======
    - M. Tenenbaum & H. Pollard, "Ordinary Differential Equations",
      Dover 1963, pp. 52

    # indirect doctest

    """
    hint = "separable"
    has_integral = True
    order = [1]

    def _wilds(self, f, x, order):
        d = Wild('d', exclude=[f(x).diff(x), f(x).diff(x, 2)])
        e = Wild('e', exclude=[f(x).diff(x)])
        return d, e

    def _equation(self, fx, x, order):
        d, e = self.wilds()
        return d + e*fx.diff(x)

    def _verify(self, fx):
        d, e = self.wilds_match()
        self.y = Dummy('y')
        x = self.ode_problem.sym
        d = separatevars(d.subs(fx, self.y))
        e = separatevars(e.subs(fx, self.y))
        # m1[coeff]*m1[x]*m1[y] + m2[coeff]*m2[x]*m2[y]*y'
        self.m1 = separatevars(d, dict=True, symbols=(x, self.y))
        self.m2 = separatevars(e, dict=True, symbols=(x, self.y))
        if self.m1 and self.m2:
            # print("hello single.py")
            return True
        return False

    def _get_general_solution(self, *, simplify: bool = True):
        fx = self.ode_problem.func
        x = self.ode_problem.sym
        (C1, ) = self.ode_problem.get_numbered_constants(num=1)
        int = Integral(self.m2['coeff']*self.m2[self.y]/self.m1[self.y],
        (self.y, None, fx))
        gen_sol = Eq(int, Integral(-self.m1['coeff']*self.m1[x]/
        self.m2[x], x) + C1)
        return [gen_sol]

>>>>>>> d17907e2

# Avoid circular import:
from .ode import dsolve<|MERGE_RESOLUTION|>--- conflicted
+++ resolved
@@ -921,6 +921,115 @@
         return [gensol]
 
 
+class RationalRiccati(SinglePatternODESolver):
+    r"""
+    Gives all rational solutions to the first
+    order Riccati Differential Equation
+
+    .. math :: y' = b_0(x) + b_1(x) y + b_2(x) y^2
+
+    where `b_0`, `b_1` and `b_2` are rational functions of `x`
+    with `b_2 \ne 0` (`b_2 = 0` would make it a Bernoulli equation).
+
+    Examples
+    ========
+
+    >>> from sympy import Symbol, Function, dsolve, checkodesol
+    >>> f = Function('f')
+    >>> x = Symbol('x')
+
+    >>> eq = f(x).diff(x) - x*f(x)**2
+    >>> sols = dsolve(eq, hint="1st_rational_riccati")
+    >>> sols
+    [Eq(f(x), -2/(C1 + x**2)), Eq(f(x), 0)]
+    >>> checkodesol(eq, sols)
+    [(True, 0), (True, 0)]
+
+    >>> eq = x**3*f(x).diff(x) - x**2*f(x) - f(x)**2
+    >>> sols = dsolve(eq, hint="1st_rational_riccati")
+    >>> sols
+    Eq(f(x), x**2*(-x/(C1 + x) + 1))
+    >>> checkodesol(eq, sols)
+    (True, 0)
+
+    >>> eq = -x**4*f(x)**2 + x**3*f(x).diff(x) + x**2*f(x) + 20
+    >>> sols = dsolve(eq, hint="1st_rational_riccati")
+    >>> sols
+    [Eq(f(x), (-9*x**8/(C1 + x**9) + 4/x)/x), Eq(f(x), 4/x**2)]
+    >>> checkodesol(eq, sols)
+    [(True, 0), (True, 0)]
+
+    >>> eq = x**3*f(x).diff(x) - x**2*(f(x) + f(x).diff(x)) + 2*x*f(x) - f(x)**2
+    >>> sols = dsolve(eq, hint="1st_rational_riccati")
+    >>> sols
+    Eq(f(x), x**2*(1 - (x - 1)/(C1 + x)))
+    >>> checkodesol(eq, sols)
+    (True, 0)
+
+    .. [1] Algorithm (Pg 78) - https://www3.risc.jku.at/publications/download/risc_5387/PhDThesisThieu.pdf
+    .. [2] Examples - https://www3.risc.jku.at/publications/download/risc_5197/RISCReport15-19.pdf
+    """
+    has_integral = False
+    hint = "1st_rational_riccati"
+    order = [1]
+
+    def _wilds(self, f, x, order):
+        b0 = Wild('b0', exclude=[f(x), f(x).diff(x)])
+        b1 = Wild('b1', exclude=[f(x), f(x).diff(x)])
+        b2 = Wild('b2', exclude=[f(x), f(x).diff(x)])
+        return (b0, b1, b2)
+
+    def _equation(self, fx, x, order):
+        b0, b1, b2 = self.wilds()
+        return fx.diff(x) - b0 - b1*fx - b2*fx**2
+
+    def _matches(self):
+        eq = self.ode_problem.eq_expanded
+        f = self.ode_problem.func.func
+        x = self.ode_problem.sym
+        order = self.ode_problem.order
+
+        if order != 1:
+            return False
+
+        eq = eq.collect(f(x))
+        cf = eq.coeff(f(x).diff(x))
+
+        # There must be an f(x).diff(x) term.
+        # eq must be an Add object since we are using the expanded
+        # equation and it must have atleast 2 terms (b2 != 0)
+        if cf != 0 and isinstance(eq, Add):
+
+            # Divide all coefficients by the coefficient of f(x).diff(x)
+            # and add the terms again to get the same equation
+            eq = Add(*map(lambda x: cancel(x/cf), eq.args)).collect(f(x))
+
+            # Get the pattern for the Riccati equation
+            pattern = self._equation(f(x), x, order)
+
+            # Match the equation with the pattern
+            self._wilds_match = match = eq.match(pattern)
+
+            # If there is a match, verify it
+            if match is not None:
+                return self._verify(f(x))
+        return False
+
+    def _verify(self, fx):
+        b0, b1, b2 = self.wilds_match()
+        x = self.ode_problem.sym
+
+        # b0, b1 and b2 must all be rational functions of x, with b2 != 0
+        return all([b2 != 0, b0.is_rational_function(x), b1.is_rational_function(x), b2.is_rational_function(x)])
+
+    def _get_general_solution(self, *, simplify: bool = True):
+        # Match the equation
+        b0, b1, b2 = self.wilds_match()
+        fx = self.ode_problem.func
+        x = self.ode_problem.sym
+        return solve_riccati(fx, x, b0, b1, b2)
+
+
 class SecondNonlinearAutonomousConserved(SinglePatternODESolver):
     r"""
     Gives solution for the autonomous second order nonlinear
@@ -1078,17 +1187,6 @@
         return [gen_sol]
 
 
-<<<<<<< HEAD
-class RationalRiccati(SinglePatternODESolver):
-    r"""
-    Gives all rational solutions to the first
-    order Riccati Differential Equation
-
-    .. math :: y' = b_0(x) + b_1(x) y + b_2(x) y^2
-
-    where `b_0`, `b_1` and `b_2` are rational functions of `x`
-    with `b_2 \ne 0` (`b_2 = 0` would make it a Bernoulli equation).
-=======
 class Separable(SinglePatternODESolver):
     r"""
     Solves separable 1st order differential equations.
@@ -1121,44 +1219,10 @@
           |  d(y)            | a(x)
           |                  |
          /                  /
->>>>>>> d17907e2
 
     Examples
     ========
 
-<<<<<<< HEAD
-    >>> from sympy import Symbol, Function, dsolve, checkodesol
-    >>> f = Function('f')
-    >>> x = Symbol('x')
-
-    >>> eq = f(x).diff(x) - x*f(x)**2
-    >>> sols = dsolve(eq, hint="1st_rational_riccati")
-    >>> sols
-    [Eq(f(x), -2/(C1 + x**2)), Eq(f(x), 0)]
-    >>> checkodesol(eq, sols)
-    [(True, 0), (True, 0)]
-
-    >>> eq = x**3*f(x).diff(x) - x**2*f(x) - f(x)**2
-    >>> sols = dsolve(eq, hint="1st_rational_riccati")
-    >>> sols
-    Eq(f(x), x**2*(-x/(C1 + x) + 1))
-    >>> checkodesol(eq, sols)
-    (True, 0)
-
-    >>> eq = -x**4*f(x)**2 + x**3*f(x).diff(x) + x**2*f(x) + 20
-    >>> sols = dsolve(eq, hint="1st_rational_riccati")
-    >>> sols
-    [Eq(f(x), (-9*x**8/(C1 + x**9) + 4/x)/x), Eq(f(x), 4/x**2)]
-    >>> checkodesol(eq, sols)
-    [(True, 0), (True, 0)]
-
-    >>> eq = x**3*f(x).diff(x) - x**2*(f(x) + f(x).diff(x)) + 2*x*f(x) - f(x)**2
-    >>> sols = dsolve(eq, hint="1st_rational_riccati")
-    >>> sols
-    Eq(f(x), x**2*(1 - (x - 1)/(C1 + x)))
-    >>> checkodesol(eq, sols)
-    (True, 0)
-=======
     >>> from sympy import Function, dsolve, Eq
     >>> from sympy.abc import x
     >>> f = Function('f')
@@ -1168,75 +1232,10 @@
     log\3*f (x) - 1/        x
     ---------------- = C1 + --
            6                2
->>>>>>> d17907e2
 
     References
     ==========
 
-<<<<<<< HEAD
-    .. [1] Algorithm (Pg 78) - https://www3.risc.jku.at/publications/download/risc_5387/PhDThesisThieu.pdf
-    .. [2] Examples - https://www3.risc.jku.at/publications/download/risc_5197/RISCReport15-19.pdf
-    """
-    has_integral = False
-    hint = "1st_rational_riccati"
-    order = [1]
-
-    def _wilds(self, f, x, order):
-        b0 = Wild('b0', exclude=[f(x), f(x).diff(x)])
-        b1 = Wild('b1', exclude=[f(x), f(x).diff(x)])
-        b2 = Wild('b2', exclude=[f(x), f(x).diff(x)])
-        return (b0, b1, b2)
-
-    def _equation(self, fx, x, order):
-        b0, b1, b2 = self.wilds()
-        return fx.diff(x) - b0 - b1*fx - b2*fx**2
-
-    def _matches(self):
-        eq = self.ode_problem.eq_expanded
-        f = self.ode_problem.func.func
-        x = self.ode_problem.sym
-        order = self.ode_problem.order
-
-        if order != 1:
-            return False
-
-        eq = eq.collect(f(x))
-        cf = eq.coeff(f(x).diff(x))
-
-        # There must be an f(x).diff(x) term.
-        # eq must be an Add object since we are using the expanded
-        # equation and it must have atleast 2 terms (b2 != 0)
-        if cf != 0 and isinstance(eq, Add):
-
-            # Divide all coefficients by the coefficient of f(x).diff(x)
-            # and add the terms again to get the same equation
-            eq = Add(*map(lambda x: cancel(x/cf), eq.args)).collect(f(x))
-
-            # Get the pattern for the Riccati equation
-            pattern = self._equation(f(x), x, order)
-
-            # Match the equation with the pattern
-            self._wilds_match = match = eq.match(pattern)
-
-            # If there is a match, verify it
-            if match is not None:
-                return self._verify(f(x))
-        return False
-
-    def _verify(self, fx):
-        b0, b1, b2 = self.wilds_match()
-        x = self.ode_problem.sym
-
-        # b0, b1 and b2 must all be rational functions of x, with b2 != 0
-        return all([b2 != 0, b0.is_rational_function(x), b1.is_rational_function(x), b2.is_rational_function(x)])
-
-    def _get_general_solution(self, *, simplify: bool = True):
-        # Match the equation
-        b0, b1, b2 = self.wilds_match()
-        fx = self.ode_problem.func
-        x = self.ode_problem.sym
-        return solve_riccati(fx, x, b0, b1, b2)
-=======
     - M. Tenenbaum & H. Pollard, "Ordinary Differential Equations",
       Dover 1963, pp. 52
 
@@ -1280,7 +1279,6 @@
         self.m2[x], x) + C1)
         return [gen_sol]
 
->>>>>>> d17907e2
 
 # Avoid circular import:
 from .ode import dsolve