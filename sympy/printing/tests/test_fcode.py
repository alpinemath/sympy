--- conflicted
+++ resolved
@@ -273,8 +273,6 @@
             )
     code = printer.doprint(A*x)
     assert expected == code
-<<<<<<< HEAD
-=======
 
 def test_derived_classes():
     class MyFancyFCodePrinter(FCodePrinter):
@@ -283,5 +281,4 @@
 
     printer = MyFancyFCodePrinter()
     x = symbols('x')
-    assert printer.doprint(sin(x)) == "      bork = sin(x)"
->>>>>>> 2a366eaf
+    assert printer.doprint(sin(x)) == "      bork = sin(x)"