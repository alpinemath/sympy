"""
Some examples have been taken from:

http://www.math.uwaterloo.ca/~hwolkowi//matrixcookbook.pdf
"""
from sympy import MatrixSymbol, Inverse, symbols, Determinant, Trace, Derivative, sin, exp, cos, tan, log
from sympy import MatAdd, Identity, MatMul, ZeroMatrix

k = symbols("k")

X = MatrixSymbol("X", k, k)
x = MatrixSymbol("x", k, 1)
y = MatrixSymbol("y", k, 1)

A = MatrixSymbol("A", k, k)
B = MatrixSymbol("B", k, k)
C = MatrixSymbol("C", k, k)
D = MatrixSymbol("D", k, k)

a = MatrixSymbol("a", k, 1)
b = MatrixSymbol("b", k, 1)
c = MatrixSymbol("c", k, 1)
d = MatrixSymbol("d", k, 1)


def _check_derivative_with_explicit_matrix(expr, x, diffexpr, dim=2):
    # TODO: this is commented because it slows down the tests.
    return

    expr = expr.xreplace({k: dim})
    x = x.xreplace({k: dim})
    diffexpr = diffexpr.xreplace({k: dim})

    expr = expr.as_explicit()
    x = x.as_explicit()
    diffexpr = diffexpr.as_explicit()

    assert expr.diff(x).reshape(*diffexpr.shape).tomatrix() == diffexpr


def test_matrix_derivative_non_matrix_result():
    # This is a 4-dimensional array:
    assert A.diff(A) == Derivative(A, A)
    assert A.T.diff(A) == Derivative(A.T, A)
    assert (2*A).diff(A) == Derivative(2*A, A)
    assert MatAdd(A, A).diff(A) == Derivative(MatAdd(A, A), A)
    assert (A + B).diff(A) == Derivative(A + B, A)  # TODO: `B` can be removed.


def test_matrix_derivative_trivial_cases():
    # Cookbook example 33:
    # TODO: find a way to represent a four-dimensional zero-array:
    assert X.diff(A) == Derivative(X, A)


def test_matrix_derivative_with_inverse():

    # Cookbook example 61:
    expr = a.T*Inverse(X)*b
    assert expr.diff(X) == -Inverse(X).T*a*b.T*Inverse(X).T

    # Cookbook example 62:
    expr = Determinant(Inverse(X))
    # Not implemented yet:
    # assert expr.diff(X) == -Determinant(X.inv())*(X.inv()).T

    # Cookbook example 63:
    expr = Trace(A*Inverse(X)*B)
    assert expr.diff(X) == -(X**(-1)*B*A*X**(-1)).T

    # Cookbook example 64:
    expr = Trace(Inverse(X + A))
    assert expr.diff(X) == -(Inverse(X + A)).T**2


def test_matrix_derivative_vectors_and_scalars():

    assert x.diff(x) == Identity(k)
    assert x.T.diff(x) == Identity(k)

    # Cookbook example 69:
    expr = x.T*a
    assert expr.diff(x) == a
    expr = a.T*x
    assert expr.diff(x) == a

    # Cookbook example 70:
    expr = a.T*X*b
    assert expr.diff(X) == a*b.T

    # Cookbook example 71:
    expr = a.T*X.T*b
    assert expr.diff(X) == b*a.T

    # Cookbook example 72:
    expr = a.T*X*a
    assert expr.diff(X) == a*a.T
    expr = a.T*X.T*a
    assert expr.diff(X) == a*a.T

    # Cookbook example 77:
    expr = b.T*X.T*X*c
    assert expr.diff(X) == X*b*c.T + X*c*b.T

    # Cookbook example 78:
    expr = (B*x + b).T*C*(D*x + d)
    assert expr.diff(x) == B.T*C*(D*x + d) + D.T*C.T*(B*x + b)

    # Cookbook example 81:
    expr = x.T*B*x
    assert expr.diff(x) == B*x + B.T*x

    # Cookbook example 82:
    expr = b.T*X.T*D*X*c
    assert expr.diff(X) == D.T*X*b*c.T + D*X*c*b.T

    # Cookbook example 83:
    expr = (X*b + c).T*D*(X*b + c)
    assert expr.diff(X) == D*(X*b + c)*b.T + D.T*(X*b + c)*b.T


def test_matrix_derivatives_of_traces():

    expr = Trace(A)*A
    assert expr.diff(A) == Derivative(Trace(A)*A, A)

    ## First order:

    # Cookbook example 99:
    expr = Trace(X)
    assert expr.diff(X) == Identity(k)

    # Cookbook example 100:
    expr = Trace(X*A)
    assert expr.diff(X) == A.T

    # Cookbook example 101:
    expr = Trace(A*X*B)
    assert expr.diff(X) == A.T*B.T

    # Cookbook example 102:
    expr = Trace(A*X.T*B)
    assert expr.diff(X) == B*A

    # Cookbook example 103:
    expr = Trace(X.T*A)
    assert expr.diff(X) == A

    # Cookbook example 104:
    expr = Trace(A*X.T)
    assert expr.diff(X) == A

    # Cookbook example 105:
    # TODO: TensorProduct is not supported
    #expr = Trace(TensorProduct(A, X))
    #assert expr.diff(X) == Trace(A)*Identity(k)

    ## Second order:

    # Cookbook example 106:
    expr = Trace(X**2)
    assert expr.diff(X) == 2*X.T

    # Cookbook example 107:
    expr = Trace(X**2*B)
    assert expr.diff(X) == (X*B + B*X).T
    expr = Trace(MatMul(X, X, B))
    assert expr.diff(X) == (X*B + B*X).T

    # Cookbook example 108:
    expr = Trace(X.T*B*X)
    assert expr.diff(X) == B*X + B.T*X

    # Cookbook example 109:
    expr = Trace(B*X*X.T)
    assert expr.diff(X) == B*X + B.T*X

    # Cookbook example 110:
    expr = Trace(X*X.T*B)
    assert expr.diff(X) == B*X + B.T*X

    # Cookbook example 111:
    expr = Trace(X*B*X.T)
    assert expr.diff(X) == X*B.T + X*B

    # Cookbook example 112:
    expr = Trace(B*X.T*X)
    assert expr.diff(X) == X*B.T + X*B

    # Cookbook example 113:
    expr = Trace(X.T*X*B)
    assert expr.diff(X) == X*B.T + X*B

    # Cookbook example 114:
    expr = Trace(A*X*B*X)
    assert expr.diff(X) == A.T*X.T*B.T + B.T*X.T*A.T

    # Cookbook example 115:
    expr = Trace(X.T*X)
    assert expr.diff(X) == 2*X
    expr = Trace(X*X.T)
    assert expr.diff(X) == 2*X

    # Cookbook example 116:
    expr = Trace(B.T*X.T*C*X*B)
    assert expr.diff(X) == C.T*X*B*B.T + C*X*B*B.T

    # Cookbook example 117:
    expr = Trace(X.T*B*X*C)
    assert expr.diff(X) == B*X*C + B.T*X*C.T

    # Cookbook example 118:
    expr = Trace(A*X*B*X.T*C)
    assert expr.diff(X) == A.T*C.T*X*B.T + C*A*X*B

    # Cookbook example 119:
    expr = Trace((A*X*B + C)*(A*X*B + C).T)
    assert expr.diff(X) == 2*A.T*(A*X*B + C)*B.T

    # Cookbook example 120:
    # TODO: no support for TensorProduct.
    # expr = Trace(TensorProduct(X, X))
    # expr = Trace(X)*Trace(X)
    # expr.diff(X) == 2*Trace(X)*Identity(k)

    # Higher Order

    # Cookbook example 121:
    expr = Trace(X**k)
    #assert expr.diff(X) == k*(X**(k-1)).T

    # Cookbook example 122:
    expr = Trace(A*X**k)
    #assert expr.diff(X) == # Needs indices

    # Cookbook example 123:
    expr = Trace(B.T*X.T*C*X*X.T*C*X*B)
    assert expr.diff(X) == C*X*X.T*C*X*B*B.T + C.T*X*B*B.T*X.T*C.T*X + C*X*B*B.T*X.T*C*X + C.T*X*X.T*C.T*X*B*B.T

    # Other

    # Cookbook example 124:
    expr = Trace(A*X**(-1)*B)
    assert expr.diff(X) == -Inverse(X).T*A.T*B.T*Inverse(X).T

    # Cookbook example 125:
    expr = Trace(Inverse(X.T*C*X)*A)
    # Warning: result in the cookbook is equivalent if B and C are symmetric:
    assert expr.diff(X) == - X.inv().T*A.T*X.inv()*C.inv().T*X.inv().T - X.inv().T*A*X.inv()*C.inv()*X.inv().T

    # Cookbook example 126:
    expr = Trace((X.T*C*X).inv()*(X.T*B*X))
    assert expr.diff(X) == -2*C*X*(X.T*C*X).inv()*X.T*B*X*(X.T*C*X).inv() + 2*B*X*(X.T*C*X).inv()

    # Cookbook example 127:
    expr = Trace((A + X.T*C*X).inv()*(X.T*B*X))
    # Warning: result in the cookbook is equivalent if B and C are symmetric:
    assert expr.diff(X) == B*X*Inverse(A + X.T*C*X) - C*X*Inverse(A + X.T*C*X)*X.T*B*X*Inverse(A + X.T*C*X) - C.T*X*Inverse(A.T + (C*X).T*X)*X.T*B.T*X*Inverse(A.T + (C*X).T*X) + B.T*X*Inverse(A.T + (C*X).T*X)


def test_derivatives_of_complicated_matrix_expr():
    expr = a.T*(A*X*(X.T*B + X*A) + B.T*X.T*(a*b.T*(X*D*X.T + X*(X.T*B + A*X)*D*B - X.T*C.T*A)*B + B*(X*D.T + B*A*X*A.T - 3*X*D))*B + 42*X*B*X.T*A.T*(X + X.T))*b
    result = (B*(B*A*X*A.T - 3*X*D + X*D.T) + a*b.T*(X*(A*X + X.T*B)*D*B + X*D*X.T - X.T*C.T*A)*B)*B*b*a.T*B.T + B**2*b*a.T*B.T*X.T*a*b.T*X*D + 42*A*X*B.T*X.T*a*b.T + B*D*B**3*b*a.T*B.T*X.T*a*b.T*X + B*b*a.T*A*X + 42*a*b.T*(X + X.T)*A*X*B.T + b*a.T*X*B*a*b.T*B.T**2*X*D.T + b*a.T*X*B*a*b.T*B.T**3*D.T*(B.T*X + X.T*A.T) + 42*b*a.T*X*B*X.T*A.T + 42*A.T*(X + X.T)*b*a.T*X*B + A.T*B.T**2*X*B*a*b.T*B.T*A + A.T*a*b.T*(A.T*X.T + B.T*X) + A.T*X.T*b*a.T*X*B*a*b.T*B.T**3*D.T + B.T*X*B*a*b.T*B.T*D - 3*B.T*X*B*a*b.T*B.T*D.T - C.T*A*B**2*b*a.T*B.T*X.T*a*b.T + X.T*A.T*a*b.T*A.T
    assert expr.diff(X) == result


def test_mixed_deriv_mixed_expressions():

    expr = 3*Trace(A)
    assert expr.diff(A) == 3*Identity(k)

    expr = k
    deriv = expr.diff(A)
    assert isinstance(deriv, ZeroMatrix)
    assert deriv == ZeroMatrix(k, k)

    expr = Trace(A)**2
    assert expr.diff(A) == (2*Trace(A))*Identity(k)

    expr = Trace(A)*A
    # TODO: this is not yet supported:
    assert expr.diff(A) == Derivative(expr, A)

    expr = Trace(Trace(A)*A)
    assert expr.diff(A) == (2*Trace(A))*Identity(k)

    expr = Trace(Trace(Trace(A)*A)*A)
<<<<<<< HEAD
    assert expr.diff(A) == (3*Trace(A)**2)*Identity(k)
=======
    assert expr.diff(A) == (3*Trace(A)**2)*Identity(k)


def test_derivatives_elementwise_applyfunc():
    from sympy.matrices.expressions.diagonal import DiagonalizeVector

    expr = x.applyfunc(tan)
    assert expr.diff(x) == DiagonalizeVector(x.applyfunc(lambda x: tan(x)**2 + 1))
    _check_derivative_with_explicit_matrix(expr, x, expr.diff(x))

    expr = A*x.applyfunc(exp)
    assert expr.diff(x) == DiagonalizeVector(x.applyfunc(exp))*A.T
    _check_derivative_with_explicit_matrix(expr, x, expr.diff(x))

    expr = x.T*A*x + k*y.applyfunc(sin).T*x
    assert expr.diff(x) == A.T*x + A*x + k*y.applyfunc(sin)
    _check_derivative_with_explicit_matrix(expr, x, expr.diff(x))

    expr = x.applyfunc(sin).T*y
    assert expr.diff(x) == DiagonalizeVector(x.applyfunc(cos))*y
    _check_derivative_with_explicit_matrix(expr, x, expr.diff(x))

    expr = (a.T * X * b).applyfunc(sin)
    assert expr.diff(X) == a*(a.T*X*b).applyfunc(cos)*b.T
    _check_derivative_with_explicit_matrix(expr, X, expr.diff(X))

    expr = a.T * X.applyfunc(sin) * b
    assert expr.diff(X) == DiagonalizeVector(a)*X.applyfunc(cos)*DiagonalizeVector(b)
    _check_derivative_with_explicit_matrix(expr, X, expr.diff(X))

    expr = a.T * (A*X*B).applyfunc(sin) * b
    assert expr.diff(X) == A.T*DiagonalizeVector(a)*(A*X*B).applyfunc(cos)*DiagonalizeVector(b)*B.T
    _check_derivative_with_explicit_matrix(expr, X, expr.diff(X))

    expr = a.T * (A*X*b).applyfunc(sin) * b.T
    # TODO: not implemented
    #assert expr.diff(X) == ...
    #_check_derivative_with_explicit_matrix(expr, X, expr.diff(X))

    expr = a.T * (A*X.applyfunc(sin)*B).applyfunc(log) * b
    # assert expr.diff(X) == ...

    expr = a.T * (X.applyfunc(sin)).applyfunc(log) * b
    # assert expr.diff(X) == ...
>>>>>>> a53b98b8
<|MERGE_RESOLUTION|>--- conflicted
+++ resolved
@@ -285,9 +285,6 @@
     assert expr.diff(A) == (2*Trace(A))*Identity(k)
 
     expr = Trace(Trace(Trace(A)*A)*A)
-<<<<<<< HEAD
-    assert expr.diff(A) == (3*Trace(A)**2)*Identity(k)
-=======
     assert expr.diff(A) == (3*Trace(A)**2)*Identity(k)
 
 
@@ -331,5 +328,4 @@
     # assert expr.diff(X) == ...
 
     expr = a.T * (X.applyfunc(sin)).applyfunc(log) * b
-    # assert expr.diff(X) == ...
->>>>>>> a53b98b8
+    # assert expr.diff(X) == ...