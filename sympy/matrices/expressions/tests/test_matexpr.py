from sympy import KroneckerDelta, diff, Piecewise, And
from sympy import Sum, Dummy, factor, expand, zeros, gcd_terms

from sympy.core import S, symbols, Add, Mul
from sympy.core.compatibility import long
from sympy.functions import transpose, sin, cos, sqrt, cbrt
from sympy.simplify import simplify
from sympy.matrices import (Identity, ImmutableMatrix, Inverse, MatAdd, MatMul,
        MatPow, Matrix, MatrixExpr, MatrixSymbol, ShapeError, ZeroMatrix,
        SparseMatrix, Transpose, Adjoint)
<<<<<<< HEAD
from sympy.matrices.expressions.matexpr import MatrixElement
from sympy.utilities.pytest import raises, XFAIL
=======
from sympy.matrices.expressions.matexpr import (MatrixElement,
    GenericZeroMatrix, GenericIdentity)
from sympy.utilities.pytest import raises
from sympy import Eq
>>>>>>> f8e46e9e


n, m, l, k, p = symbols('n m l k p', integer=True)
x = symbols('x')
A = MatrixSymbol('A', n, m)
B = MatrixSymbol('B', m, l)
C = MatrixSymbol('C', n, n)
D = MatrixSymbol('D', n, n)
E = MatrixSymbol('E', m, n)
w = MatrixSymbol('w', n, 1)


def test_shape():
    assert A.shape == (n, m)
    assert (A*B).shape == (n, l)
    raises(ShapeError, lambda: B*A)


def test_matexpr():
    assert (x*A).shape == A.shape
    assert (x*A).__class__ == MatMul
    assert 2*A - A - A == ZeroMatrix(*A.shape)
    assert (A*B).shape == (n, l)


def test_subs():
    A = MatrixSymbol('A', n, m)
    B = MatrixSymbol('B', m, l)
    C = MatrixSymbol('C', m, l)

    assert A.subs(n, m).shape == (m, m)

    assert (A*B).subs(B, C) == A*C

    assert (A*B).subs(l, n).is_square


def test_ZeroMatrix():
    A = MatrixSymbol('A', n, m)
    Z = ZeroMatrix(n, m)

    assert A + Z == A
    assert A*Z.T == ZeroMatrix(n, n)
    assert Z*A.T == ZeroMatrix(n, n)
    assert A - A == ZeroMatrix(*A.shape)

    assert not Z

    assert transpose(Z) == ZeroMatrix(m, n)
    assert Z.conjugate() == Z

    assert ZeroMatrix(n, n)**0 == Identity(n)
    with raises(ShapeError):
        Z**0
    with raises(ShapeError):
        Z**2


def test_ZeroMatrix_doit():
    Znn = ZeroMatrix(Add(n, n, evaluate=False), n)
    assert isinstance(Znn.rows, Add)
    assert Znn.doit() == ZeroMatrix(2*n, n)
    assert isinstance(Znn.doit().rows, Mul)


def test_Identity():
    A = MatrixSymbol('A', n, m)
    i, j = symbols('i j')

    In = Identity(n)
    Im = Identity(m)

    assert A*Im == A
    assert In*A == A

    assert transpose(In) == In
    assert In.inverse() == In
    assert In.conjugate() == In

    assert In[i, j] != 0
    assert Sum(In[i, j], (i, 0, n-1), (j, 0, n-1)).subs(n,3).doit() == 3
    assert Sum(Sum(In[i, j], (i, 0, n-1)), (j, 0, n-1)).subs(n,3).doit() == 3


def test_Identity_doit():
    Inn = Identity(Add(n, n, evaluate=False))
    assert isinstance(Inn.rows, Add)
    assert Inn.doit() == Identity(2*n)
    assert isinstance(Inn.doit().rows, Mul)


def test_addition():
    A = MatrixSymbol('A', n, m)
    B = MatrixSymbol('B', n, m)

    assert isinstance(A + B, MatAdd)
    assert (A + B).shape == A.shape
    assert isinstance(A - A + 2*B, MatMul)

    raises(ShapeError, lambda: A + B.T)
    raises(TypeError, lambda: A + 1)
    raises(TypeError, lambda: 5 + A)
    raises(TypeError, lambda: 5 - A)

    assert A + ZeroMatrix(n, m) - A == ZeroMatrix(n, m)
    with raises(TypeError):
        ZeroMatrix(n,m) + S(0)


def test_multiplication():
    A = MatrixSymbol('A', n, m)
    B = MatrixSymbol('B', m, l)
    C = MatrixSymbol('C', n, n)

    assert (2*A*B).shape == (n, l)

    assert (A*0*B) == ZeroMatrix(n, l)

    raises(ShapeError, lambda: B*A)
    assert (2*A).shape == A.shape

    assert A * ZeroMatrix(m, m) * B == ZeroMatrix(n, l)

    assert C * Identity(n) * C.I == Identity(n)

    assert B/2 == S.Half*B
    raises(NotImplementedError, lambda: 2/B)

    A = MatrixSymbol('A', n, n)
    B = MatrixSymbol('B', n, n)
    assert Identity(n) * (A + B) == A + B

    assert A**2*A == A**3
    assert A**2*(A.I)**3 == A.I
    assert A**3*(A.I)**2 == A


def test_MatPow():
    A = MatrixSymbol('A', n, n)

    AA = MatPow(A, 2)
    assert AA.exp == 2
    assert AA.base == A
    assert (A**n).exp == n

    assert A**0 == Identity(n)
    assert A**1 == A
    assert A**2 == AA
    assert A**-1 == Inverse(A)
    assert (A**-1)**-1 == A
    assert (A**2)**3 == A**6
    assert A**S.Half == sqrt(A)
    assert A**(S(1)/3) == cbrt(A)
    raises(ShapeError, lambda: MatrixSymbol('B', 3, 2)**2)


def test_MatrixSymbol():
    n, m, t = symbols('n,m,t')
    X = MatrixSymbol('X', n, m)
    assert X.shape == (n, m)
    raises(TypeError, lambda: MatrixSymbol('X', n, m)(t))  # issue 5855
    assert X.doit() == X


def test_dense_conversion():
    X = MatrixSymbol('X', 2, 2)
    assert ImmutableMatrix(X) == ImmutableMatrix(2, 2, lambda i, j: X[i, j])
    assert Matrix(X) == Matrix(2, 2, lambda i, j: X[i, j])


def test_free_symbols():
    assert (C*D).free_symbols == set((C, D))


def test_zero_matmul():
    assert isinstance(S.Zero * MatrixSymbol('X', 2, 2), MatrixExpr)


def test_matadd_simplify():
    A = MatrixSymbol('A', 1, 1)
    assert simplify(MatAdd(A, ImmutableMatrix([[sin(x)**2 + cos(x)**2]]))) == \
        MatAdd(A, ImmutableMatrix([[1]]))


def test_matmul_simplify():
    A = MatrixSymbol('A', 1, 1)
    assert simplify(MatMul(A, ImmutableMatrix([[sin(x)**2 + cos(x)**2]]))) == \
        MatMul(A, ImmutableMatrix([[1]]))


def test_invariants():
    A = MatrixSymbol('A', n, m)
    B = MatrixSymbol('B', m, l)
    X = MatrixSymbol('X', n, n)
    objs = [Identity(n), ZeroMatrix(m, n), A, MatMul(A, B), MatAdd(A, A),
            Transpose(A), Adjoint(A), Inverse(X), MatPow(X, 2), MatPow(X, -1),
            MatPow(X, 0)]
    for obj in objs:
        assert obj == obj.__class__(*obj.args)

def test_indexing():
    A = MatrixSymbol('A', n, m)
    A[1, 2]
    A[l, k]
    A[l+1, k+1]


def test_single_indexing():
    A = MatrixSymbol('A', 2, 3)
    assert A[1] == A[0, 1]
    assert A[long(1)] == A[0, 1]
    assert A[3] == A[1, 0]
    assert list(A[:2, :2]) == [A[0, 0], A[0, 1], A[1, 0], A[1, 1]]
    raises(IndexError, lambda: A[6])
    raises(IndexError, lambda: A[n])
    B = MatrixSymbol('B', n, m)
    raises(IndexError, lambda: B[1])
    B = MatrixSymbol('B', n, 3)
    assert B[3] == B[1, 0]


def test_MatrixElement_commutative():
    assert A[0, 1]*A[1, 0] == A[1, 0]*A[0, 1]


def test_MatrixSymbol_determinant():
    A = MatrixSymbol('A', 4, 4)
    assert A.as_explicit().det() == A[0, 0]*A[1, 1]*A[2, 2]*A[3, 3] - \
        A[0, 0]*A[1, 1]*A[2, 3]*A[3, 2] - A[0, 0]*A[1, 2]*A[2, 1]*A[3, 3] + \
        A[0, 0]*A[1, 2]*A[2, 3]*A[3, 1] + A[0, 0]*A[1, 3]*A[2, 1]*A[3, 2] - \
        A[0, 0]*A[1, 3]*A[2, 2]*A[3, 1] - A[0, 1]*A[1, 0]*A[2, 2]*A[3, 3] + \
        A[0, 1]*A[1, 0]*A[2, 3]*A[3, 2] + A[0, 1]*A[1, 2]*A[2, 0]*A[3, 3] - \
        A[0, 1]*A[1, 2]*A[2, 3]*A[3, 0] - A[0, 1]*A[1, 3]*A[2, 0]*A[3, 2] + \
        A[0, 1]*A[1, 3]*A[2, 2]*A[3, 0] + A[0, 2]*A[1, 0]*A[2, 1]*A[3, 3] - \
        A[0, 2]*A[1, 0]*A[2, 3]*A[3, 1] - A[0, 2]*A[1, 1]*A[2, 0]*A[3, 3] + \
        A[0, 2]*A[1, 1]*A[2, 3]*A[3, 0] + A[0, 2]*A[1, 3]*A[2, 0]*A[3, 1] - \
        A[0, 2]*A[1, 3]*A[2, 1]*A[3, 0] - A[0, 3]*A[1, 0]*A[2, 1]*A[3, 2] + \
        A[0, 3]*A[1, 0]*A[2, 2]*A[3, 1] + A[0, 3]*A[1, 1]*A[2, 0]*A[3, 2] - \
        A[0, 3]*A[1, 1]*A[2, 2]*A[3, 0] - A[0, 3]*A[1, 2]*A[2, 0]*A[3, 1] + \
        A[0, 3]*A[1, 2]*A[2, 1]*A[3, 0]


def test_MatrixElement_diff():
    assert (A[3, 0]*A[0, 0]).diff(A[0, 0]) == A[3, 0]


def test_MatrixElement_doit():
    u = MatrixSymbol('u', 2, 1)
    v = ImmutableMatrix([3, 5])
    assert u[0, 0].subs(u, v).doit() == v[0, 0]


def test_identity_powers():
    M = Identity(n)
    assert MatPow(M, 3).doit() == M**3
    assert M**n == M
    assert MatPow(M, 0).doit() == M**2
    assert M**-2 == M
    assert MatPow(M, -2).doit() == M**0
    N = Identity(3)
    assert MatPow(N, 2).doit() == N**n
    assert MatPow(N, 3).doit() == N
    assert MatPow(N, -2).doit() == N**4
    assert MatPow(N, 2).doit() == N**0


def test_Zero_power():
    z1 = ZeroMatrix(n, n)
    assert z1**4 == z1
    raises(ValueError, lambda:z1**-2)
    assert z1**0 == Identity(n)
    assert MatPow(z1, 2).doit() == z1**2
    raises(ValueError, lambda:MatPow(z1, -2).doit())
    z2 = ZeroMatrix(3, 3)
    assert MatPow(z2, 4).doit() == z2**4
    raises(ValueError, lambda:z2**-3)
    assert z2**3 == MatPow(z2, 3).doit()
    assert z2**0 == Identity(3)
    raises(ValueError, lambda:MatPow(z2, -1).doit())


def test_matrixelement_diff():
    dexpr = diff((D*w)[k,0], w[p,0])

    assert w[k, p].diff(w[k, p]) == 1
    assert w[k, p].diff(w[0, 0]) == KroneckerDelta(0, k)*KroneckerDelta(0, p)
    assert str(dexpr) == "Sum(KroneckerDelta(_i_1, p)*D[k, _i_1], (_i_1, 0, n - 1))"
    assert str(dexpr.doit()) == 'Piecewise((D[k, p], (p >= 0) & (p <= n - 1)), (0, True))'
    # TODO: bug with .dummy_eq( ), the previous 2 lines should be replaced by:
    return  # stop eval
    _i_1 = Dummy("_i_1")
    assert dexpr.dummy_eq(Sum(KroneckerDelta(_i_1, p)*D[k, _i_1], (_i_1, 0, n - 1)))
    assert dexpr.doit().dummy_eq(Piecewise((D[k, p], (p >= 0) & (p <= n - 1)), (0, True)))


def test_MatrixElement_with_values():
    x, y, z, w = symbols("x y z w")
    M = Matrix([[x, y], [z, w]])
    i, j = symbols("i, j")
    Mij = M[i, j]
    assert isinstance(Mij, MatrixElement)
    Ms = SparseMatrix([[2, 3], [4, 5]])
    msij = Ms[i, j]
    assert isinstance(msij, MatrixElement)
    for oi, oj in [(0, 0), (0, 1), (1, 0), (1, 1)]:
        assert Mij.subs({i: oi, j: oj}) == M[oi, oj]
        assert msij.subs({i: oi, j: oj}) == Ms[oi, oj]
    A = MatrixSymbol("A", 2, 2)
    assert A[0, 0].subs(A, M) == x
    assert A[i, j].subs(A, M) == M[i, j]
    assert M[i, j].subs(M, A) == A[i, j]

    assert isinstance(M[3*i - 2, j], MatrixElement)
    assert M[3*i - 2, j].subs({i: 1, j: 0}) == M[1, 0]
    assert isinstance(M[i, 0], MatrixElement)
    assert M[i, 0].subs(i, 0) == M[0, 0]
    assert M[0, i].subs(i, 1) == M[0, 1]

    assert M[i, j].diff(x) == Matrix([[1, 0], [0, 0]])[i, j]

    raises(ValueError, lambda: M[i, 2])
    raises(ValueError, lambda: M[i, -1])
    raises(ValueError, lambda: M[2, i])
    raises(ValueError, lambda: M[-1, i])


def test_inv():
    B = MatrixSymbol('B', 3, 3)
    assert B.inv() == B**-1

@XFAIL
def test_factor_expand():
    A = MatrixSymbol("A", n, n)
    B = MatrixSymbol("B", n, n)
    expr1 = (A + B)*(C + D)
    expr2 = A*C + B*C + A*D + B*D
    assert expr1 != expr2
    assert expand(expr1) == expr2
    assert factor(expr2) == expr1

    expr = B**(-1)*(A**(-1)*B**(-1) - A**(-1)*C*B**(-1))**(-1)*A**(-1)
    I = Identity(n)
    # Ideally we get the first, but we at least don't want a wrong answer
    assert factor(expr) in [I - C, B**-1*(A**-1*(I - C)*B**-1)**-1*A**-1]

def test_issue_2749():
    A = MatrixSymbol("A", 5, 2)
    assert (A.T * A).I.as_explicit() == Matrix([[(A.T * A).I[0, 0], (A.T * A).I[0, 1]], \
    [(A.T * A).I[1, 0], (A.T * A).I[1, 1]]])


def test_issue_2750():
    x = MatrixSymbol('x', 1, 1)
    assert (x.T*x).as_explicit()**-1 == Matrix([[x[0, 0]**(-2)]])

<<<<<<< HEAD
def test_MatMul_postprocessor():
    z = zeros(2)
    z1 = ZeroMatrix(2, 2)
    assert Mul(0, z) == Mul(z, 0) in [z, z1]

    M = Matrix([[1, 2], [3, 4]])
    Mx = Matrix([[x, 2*x], [3*x, 4*x]])
    assert Mul(x, M) == Mul(M, x) == Mx

    A = MatrixSymbol("A", 2, 2)
    assert Mul(A, M) == MatMul(A, M)
    assert Mul(M, A) == MatMul(M, A)
    # Scalars should be absorbed into constant matrices
    a = Mul(x, M, A)
    b = Mul(M, x, A)
    c = Mul(M, A, x)
    assert a == b == c == MatMul(Mx, A)
    a = Mul(x, A, M)
    b = Mul(A, x, M)
    c = Mul(A, M, x)
    assert a == b == c == MatMul(A, Mx)
    assert Mul(M, M) == M**2
    assert Mul(A, M, M) == MatMul(A, M**2)
    assert Mul(M, M, A) == MatMul(M**2, A)
    assert Mul(M, A, M) == MatMul(M, A, M)

    assert Mul(A, x, M, M, x) == MatMul(A, Mx**2)

@XFAIL
def test_MatAdd_postprocessor_xfail():
    # This is difficult to get working because of the way that Add processes
    # its args.
    z = zeros(2)
    assert Add(z, S.NaN) == Add(S.NaN, z)

def test_MatAdd_postprocessor():
    # Some of these are nonsensical, but we do not raise errors for Add
    # because that breaks algorithms that want to replace matrices with dummy
    # symbols.

    z = zeros(2)

    assert Add(0, z) == Add(z, 0) == z

    a = Add(S.Infinity, z)
    assert a == Add(z, S.Infinity)
    assert isinstance(a, Add)
    assert a.args == (S.Infinity, z)

    a = Add(S.ComplexInfinity, z)
    assert a == Add(z, S.ComplexInfinity)
    assert isinstance(a, Add)
    assert a.args == (S.ComplexInfinity, z)

    a = Add(z, S.NaN)
    # assert a == Add(S.NaN, z) # See the XFAIL above
    assert isinstance(a, Add)
    assert a.args == (S.NaN, z)

    M = Matrix([[1, 2], [3, 4]])
    a = Add(x, M)
    assert a == Add(M, x)
    assert isinstance(a, Add)
    assert a.args == (x, M)

    A = MatrixSymbol("A", 2, 2)
    assert Add(A, M) == Add(M, A) == A + M

    # Scalars should be absorbed into constant matrices (producing an error)
    a = Add(x, M, A)
    assert a == Add(M, x, A) == Add(M, A, x) == Add(x, A, M) == Add(A, x, M) == Add(A, M, x)
    assert isinstance(a, Add)
    assert a.args == (x, A + M)

    assert Add(M, M) == 2*M
    assert Add(M, A, M) == Add(M, M, A) == Add(A, M, M) == A + 2*M

    a = Add(A, x, M, M, x)
    assert isinstance(a, Add)
    assert a.args == (2*x, A + 2*M)

def test_simplify_matrix_expressions():
    # Various simplification functions
    assert type(gcd_terms(C*D + D*C)) == MatAdd
    a = gcd_terms(2*C*D + 4*D*C)
    assert type(a) == MatMul
    assert a.args == (2, (C*D + 2*D*C))
=======

def test_issue_7842():
    A = MatrixSymbol('A', 3, 1)
    B = MatrixSymbol('B', 2, 1)
    assert Eq(A, B) == False
    assert Eq(A[1,0], B[1, 0]).func is Eq
    A = ZeroMatrix(2, 3)
    B = ZeroMatrix(2, 3)
    assert Eq(A, B) == True


def test_generic_zero_matrix():
    z = GenericZeroMatrix()
    A = MatrixSymbol("A", n, n)

    assert z == z
    assert z != A
    assert A != z

    assert z.is_ZeroMatrix

    raises(TypeError, lambda: z.shape)
    raises(TypeError, lambda: z.rows)
    raises(TypeError, lambda: z.cols)

    assert MatAdd() == z
    assert MatAdd(z, A) == MatAdd(A)
    # Make sure it is hashable
    hash(z)


def test_generic_identity():
    I = GenericIdentity()
    A = MatrixSymbol("A", n, n)

    assert I == I
    assert I != A
    assert A != I

    assert I.is_Identity
    assert I**-1 == I

    raises(TypeError, lambda: I.shape)
    raises(TypeError, lambda: I.rows)
    raises(TypeError, lambda: I.cols)

    assert MatMul() == I
    assert MatMul(I, A) == MatMul(A)
    # Make sure it is hashable
    hash(I)
>>>>>>> f8e46e9e
<|MERGE_RESOLUTION|>--- conflicted
+++ resolved
@@ -1,5 +1,5 @@
 from sympy import KroneckerDelta, diff, Piecewise, And
-from sympy import Sum, Dummy, factor, expand, zeros, gcd_terms
+from sympy import Sum, Dummy, factor, expand, zeros, gcd_terms, Eq
 
 from sympy.core import S, symbols, Add, Mul
 from sympy.core.compatibility import long
@@ -8,15 +8,9 @@
 from sympy.matrices import (Identity, ImmutableMatrix, Inverse, MatAdd, MatMul,
         MatPow, Matrix, MatrixExpr, MatrixSymbol, ShapeError, ZeroMatrix,
         SparseMatrix, Transpose, Adjoint)
-<<<<<<< HEAD
-from sympy.matrices.expressions.matexpr import MatrixElement
-from sympy.utilities.pytest import raises, XFAIL
-=======
 from sympy.matrices.expressions.matexpr import (MatrixElement,
     GenericZeroMatrix, GenericIdentity)
-from sympy.utilities.pytest import raises
-from sympy import Eq
->>>>>>> f8e46e9e
+from sympy.utilities.pytest import raises, XFAIL
 
 
 n, m, l, k, p = symbols('n m l k p', integer=True)
@@ -372,7 +366,57 @@
     x = MatrixSymbol('x', 1, 1)
     assert (x.T*x).as_explicit()**-1 == Matrix([[x[0, 0]**(-2)]])
 
-<<<<<<< HEAD
+
+def test_issue_7842():
+    A = MatrixSymbol('A', 3, 1)
+    B = MatrixSymbol('B', 2, 1)
+    assert Eq(A, B) == False
+    assert Eq(A[1,0], B[1, 0]).func is Eq
+    A = ZeroMatrix(2, 3)
+    B = ZeroMatrix(2, 3)
+    assert Eq(A, B) == True
+
+
+def test_generic_zero_matrix():
+    z = GenericZeroMatrix()
+    A = MatrixSymbol("A", n, n)
+
+    assert z == z
+    assert z != A
+    assert A != z
+
+    assert z.is_ZeroMatrix
+
+    raises(TypeError, lambda: z.shape)
+    raises(TypeError, lambda: z.rows)
+    raises(TypeError, lambda: z.cols)
+
+    assert MatAdd() == z
+    assert MatAdd(z, A) == MatAdd(A)
+    # Make sure it is hashable
+    hash(z)
+
+
+def test_generic_identity():
+    I = GenericIdentity()
+    A = MatrixSymbol("A", n, n)
+
+    assert I == I
+    assert I != A
+    assert A != I
+
+    assert I.is_Identity
+    assert I**-1 == I
+
+    raises(TypeError, lambda: I.shape)
+    raises(TypeError, lambda: I.rows)
+    raises(TypeError, lambda: I.cols)
+
+    assert MatMul() == I
+    assert MatMul(I, A) == MatMul(A)
+    # Make sure it is hashable
+    hash(I)
+
 def test_MatMul_postprocessor():
     z = zeros(2)
     z1 = ZeroMatrix(2, 2)
@@ -459,56 +503,4 @@
     assert type(gcd_terms(C*D + D*C)) == MatAdd
     a = gcd_terms(2*C*D + 4*D*C)
     assert type(a) == MatMul
-    assert a.args == (2, (C*D + 2*D*C))
-=======
-
-def test_issue_7842():
-    A = MatrixSymbol('A', 3, 1)
-    B = MatrixSymbol('B', 2, 1)
-    assert Eq(A, B) == False
-    assert Eq(A[1,0], B[1, 0]).func is Eq
-    A = ZeroMatrix(2, 3)
-    B = ZeroMatrix(2, 3)
-    assert Eq(A, B) == True
-
-
-def test_generic_zero_matrix():
-    z = GenericZeroMatrix()
-    A = MatrixSymbol("A", n, n)
-
-    assert z == z
-    assert z != A
-    assert A != z
-
-    assert z.is_ZeroMatrix
-
-    raises(TypeError, lambda: z.shape)
-    raises(TypeError, lambda: z.rows)
-    raises(TypeError, lambda: z.cols)
-
-    assert MatAdd() == z
-    assert MatAdd(z, A) == MatAdd(A)
-    # Make sure it is hashable
-    hash(z)
-
-
-def test_generic_identity():
-    I = GenericIdentity()
-    A = MatrixSymbol("A", n, n)
-
-    assert I == I
-    assert I != A
-    assert A != I
-
-    assert I.is_Identity
-    assert I**-1 == I
-
-    raises(TypeError, lambda: I.shape)
-    raises(TypeError, lambda: I.rows)
-    raises(TypeError, lambda: I.cols)
-
-    assert MatMul() == I
-    assert MatMul(I, A) == MatMul(A)
-    # Make sure it is hashable
-    hash(I)
->>>>>>> f8e46e9e
+    assert a.args == (2, (C*D + 2*D*C))