--- conflicted
+++ resolved
@@ -1,10 +1,5 @@
-<<<<<<< HEAD
-from sympy.core import Expr
+from sympy.core import Expr, Symbol
 from sympy.core.sympify import _sympify
-=======
-from sympy.core.symbol import Symbol
-from sympy.core import S
->>>>>>> 4bf72868
 from sympy.core.compatibility import u, range
 from sympy.printing.pretty.stringpict import prettyForm
 
@@ -18,13 +13,17 @@
     """
 
     def __new__(cls, name, index, system, pretty_str, latex_str):
-        name = str(name)
-        pretty_str = str(pretty_str)
-        latex_str = str(latex_str)
         from sympy.vector.coordsysrect import CoordSysCartesian
+        if isinstance(name, Symbol):
+            name = name.name
+        if isinstance(pretty_str, Symbol):
+            pretty_str = pretty_str.name
+        if isinstance(latex_str, Symbol):
+            latex_str = latex_str.name
+
         index = _sympify(index)
         system = _sympify(system)
-        obj = super(BaseScalar, cls).__new__(cls, index, system)
+        obj = super(BaseScalar, cls).__new__(cls, Symbol(name), index, system, Symbol(pretty_str), Symbol(latex_str))
         if not isinstance(system, CoordSysCartesian):
             raise TypeError("system should be a CoordSysCartesian")
         if index not in range(0, 3):
@@ -35,10 +34,6 @@
         obj._pretty_form = u(pretty_str)
         obj._latex_form = latex_str
         obj._system = system
-
-        #Change the args for the object
-        obj._args = tuple([Symbol(name), S(index), system,
-                           Symbol(pretty_str), Symbol(latex_str)])
 
         return obj
 
@@ -61,9 +56,5 @@
     def __str__(self, printer=None):
         return self._name
 
-    @property
-    def free_symbols(self):
-        return set([self])
-
     __repr__ = __str__
     _sympystr = __str__