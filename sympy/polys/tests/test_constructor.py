"""Tests for tools for constructing domains for expressions. """

from sympy.polys.constructor import construct_domain
from sympy.polys.domains import ZZ, QQ, RR, EX
from sympy.polys.domains.realfield import RealField

<<<<<<< HEAD
from sympy import S, sqrt, sin, Float, pi
=======
from sympy import S, sqrt, sin, Float, E, GoldenRatio, pi, Catalan
>>>>>>> cd322401
from sympy.abc import x, y


def test_construct_domain():
    assert construct_domain([1, 2, 3]) == (ZZ, [ZZ(1), ZZ(2), ZZ(3)])
    assert construct_domain([1, 2, 3], field=True) == (QQ, [QQ(1), QQ(2), QQ(3)])

    assert construct_domain([S(1), S(2), S(3)]) == (ZZ, [ZZ(1), ZZ(2), ZZ(3)])
    assert construct_domain([S(1), S(2), S(3)], field=True) == (QQ, [QQ(1), QQ(2), QQ(3)])

    assert construct_domain([S(1)/2, S(2)]) == (QQ, [QQ(1, 2), QQ(2)])
    result = construct_domain([3.14, 1, S(1)/2])
    assert isinstance(result[0], RealField)
    assert result[1] == [RR(3.14), RR(1.0), RR(0.5)]

    assert construct_domain([3.14, sqrt(2)], extension=None) == (EX, [EX(3.14), EX(sqrt(2))])
    assert construct_domain([3.14, sqrt(2)], extension=True) == (EX, [EX(3.14), EX(sqrt(2))])

    assert construct_domain([1, sqrt(2)], extension=None) == (EX, [EX(1), EX(sqrt(2))])

    assert construct_domain([x, sqrt(x)]) == (EX, [EX(x), EX(sqrt(x))])
    assert construct_domain([x, sqrt(x), sqrt(y)]) == (EX, [EX(x), EX(sqrt(x)), EX(sqrt(y))])

    alg = QQ.algebraic_field(sqrt(2))

    assert construct_domain([7, S(1)/2, sqrt(2)], extension=True) == \
        (alg, [alg.convert(7), alg.convert(S(1)/2), alg.convert(sqrt(2))])

    alg = QQ.algebraic_field(sqrt(2) + sqrt(3))

    assert construct_domain([7, sqrt(2), sqrt(3)], extension=True) == \
        (alg, [alg.convert(7), alg.convert(sqrt(2)), alg.convert(sqrt(3))])

    dom = ZZ[x]

    assert construct_domain([2*x, 3]) == \
        (dom, [dom.convert(2*x), dom.convert(3)])

    dom = ZZ[x, y]

    assert construct_domain([2*x, 3*y]) == \
        (dom, [dom.convert(2*x), dom.convert(3*y)])

    dom = QQ[x]

    assert construct_domain([x/2, 3]) == \
        (dom, [dom.convert(x/2), dom.convert(3)])

    dom = QQ[x, y]

    assert construct_domain([x/2, 3*y]) == \
        (dom, [dom.convert(x/2), dom.convert(3*y)])

    dom = RR[x]

    assert construct_domain([x/2, 3.5]) == \
        (dom, [dom.convert(x/2), dom.convert(3.5)])

    dom = RR[x, y]

    assert construct_domain([x/2, 3.5*y]) == \
        (dom, [dom.convert(x/2), dom.convert(3.5*y)])

    dom = ZZ.frac_field(x)

    assert construct_domain([2/x, 3]) == \
        (dom, [dom.convert(2/x), dom.convert(3)])

    dom = ZZ.frac_field(x, y)

    assert construct_domain([2/x, 3*y]) == \
        (dom, [dom.convert(2/x), dom.convert(3*y)])

    dom = RR.frac_field(x)

    assert construct_domain([2/x, 3.5]) == \
        (dom, [dom.convert(2/x), dom.convert(3.5)])

    dom = RR.frac_field(x, y)

    assert construct_domain([2/x, 3.5*y]) == \
        (dom, [dom.convert(2/x), dom.convert(3.5*y)])

    dom = RealField(prec=336)[x]

    assert construct_domain([pi.evalf(100)*x]) == \
        (dom, [dom.convert(pi.evalf(100)*x)])

    assert construct_domain(2) == (ZZ, ZZ(2))
    assert construct_domain(S(2)/3) == (QQ, QQ(2, 3))

    assert construct_domain({}) == (ZZ, {})


def test_composite_option():
    assert construct_domain({(1,): sin(y)}, composite=False) == \
        (EX, {(1,): EX(sin(y))})

    assert construct_domain({(1,): y}, composite=False) == \
        (EX, {(1,): EX(y)})

    assert construct_domain({(1, 1): 1}, composite=False) == \
        (ZZ, {(1, 1): 1})

    assert construct_domain({(1, 0): y}, composite=False) == \
        (EX, {(1, 0): EX(y)})


def test_precision():
    f1 = Float("1.01")
    f2 = Float("1.0000000000000000000001")
    for x in [1, 1e-2, 1e-6, 1e-13, 1e-14, 1e-16, 1e-20, 1e-100, 1e-300,
            f1, f2]:
        result = construct_domain([x])
        y = float(result[1][0])
        assert abs(x - y) / x < 1e-14  # Test relative accuracy

    result = construct_domain([f1])
    y = result[1][0]
    assert y-1 > 1e-50

    result = construct_domain([f2])
    y = result[1][0]
    assert y-1 > 1e-50


def test_issue_11538():
    for n in [E, pi, Catalan]:
        assert construct_domain(n)[0] == ZZ[n]
        assert construct_domain(x + n)[0] == ZZ[x, n]
    assert construct_domain(GoldenRatio)[0] == EX
    assert construct_domain(x + GoldenRatio)[0] == EX<|MERGE_RESOLUTION|>--- conflicted
+++ resolved
@@ -4,11 +4,7 @@
 from sympy.polys.domains import ZZ, QQ, RR, EX
 from sympy.polys.domains.realfield import RealField
 
-<<<<<<< HEAD
-from sympy import S, sqrt, sin, Float, pi
-=======
 from sympy import S, sqrt, sin, Float, E, GoldenRatio, pi, Catalan
->>>>>>> cd322401
 from sympy.abc import x, y
 
 
