from sympy import symbols, raises, Eq
from sympy.utilities.codegen import CCodeGen, Routine, InputArgument, Result, \
    codegen, CodeGenError, FCodeGen
from StringIO import StringIO

def get_string(dump_fn, routines, prefix="file"):
    """Wrapper for dump_fn. dump_fn writes its results to a stream object and
       this wrapper returns the contents of that stream as a string. This
       auxiliary function is used by many tests below.

       The header and the empty lines are not generator to facilitate the
       testing of the output.
    """
    output = StringIO()
    dump_fn(routines, output, prefix, header=False, empty=False)
    source = output.getvalue()
    output.close()
    return source

def test_empty_c_code():
    code_gen = CCodeGen()
    source = get_string(code_gen.dump_c, [])
    assert source == "#include \"file.h\"\n#include <math.h>\n"

def test_empty_c_header():
    code_gen = CCodeGen()
    source = get_string(code_gen.dump_h, [])
    assert source == "#ifndef PROJECT__FILE__H\n#define PROJECT__FILE__H\n#endif\n"

def test_simple_c_code():
    x,y,z = symbols('x,y,z')
    expr = (x+y)*z
    routine = Routine("test", expr)
    code_gen = CCodeGen()
    source = get_string(code_gen.dump_c, [routine])
    expected = (
        "#include \"file.h\"\n"
        "#include <math.h>\n"
        "double test(double x, double y, double z) {\n"
        "  return z*(x + y);\n"
        "}\n"
    )
    assert source == expected

def test_simple_c_header():
    x,y,z = symbols('x,y,z')
    expr = (x+y)*z
    routine = Routine("test", expr)
    code_gen = CCodeGen()
    source = get_string(code_gen.dump_h, [routine])
    expected = (
        "#ifndef PROJECT__FILE__H\n"
        "#define PROJECT__FILE__H\n"
        "double test(double x, double y, double z);\n"
        "#endif\n"
    )
    assert source == expected

def test_simple_c_codegen():
    x,y,z = symbols('x,y,z')
    expr = (x+y)*z
    result = codegen(("test", (x+y)*z), "C", "file", header=False, empty=False)
    expected = [
       ("file.c",
        "#include \"file.h\"\n"
        "#include <math.h>\n"
        "double test(double x, double y, double z) {\n"
        "  return z*(x + y);\n"
        "}\n"),
       ("file.h",
        "#ifndef PROJECT__FILE__H\n"
        "#define PROJECT__FILE__H\n"
        "double test(double x, double y, double z);\n"
        "#endif\n")
    ]
    assert result == expected

def test_multiple_results_c():
    x,y,z = symbols('x,y,z')
    expr1 = (x+y)*z
    expr2 = (x-y)*z
    routine = Routine(
        "test",
        [expr1,expr2]
    )
    code_gen = CCodeGen()
    raises(CodeGenError, 'get_string(code_gen.dump_h, [routine])')

def test_no_results_c():
    raises(ValueError, 'Routine("test", [])')

def test_ansi_math1_codegen():
    # not included: log10
    from sympy import acos, asin, atan, ceiling, cos, cosh, floor, log, ln, \
        sin, sinh, sqrt, tan, tanh, N
    x = symbols('x')
    name_expr = [
        ("test_fabs", abs(x)),
        ("test_acos", acos(x)),
        ("test_asin", asin(x)),
        ("test_atan", atan(x)),
        ("test_ceil", ceiling(x)),
        ("test_cos", cos(x)),
        ("test_cosh", cosh(x)),
        ("test_floor", floor(x)),
        ("test_log", log(x)),
        ("test_ln", ln(x)),
        ("test_sin", sin(x)),
        ("test_sinh", sinh(x)),
        ("test_sqrt", sqrt(x)),
        ("test_tan", tan(x)),
        ("test_tanh", tanh(x)),
    ]
    result = codegen(name_expr, "C", "file", header=False, empty=False)
    assert result[0][0] == "file.c"
    assert result[0][1] == (
        '#include "file.h"\n#include <math.h>\n'
        'double test_fabs(double x) {\n  return fabs(x);\n}\n'
        'double test_acos(double x) {\n  return acos(x);\n}\n'
        'double test_asin(double x) {\n  return asin(x);\n}\n'
        'double test_atan(double x) {\n  return atan(x);\n}\n'
        'double test_ceil(double x) {\n  return ceil(x);\n}\n'
        'double test_cos(double x) {\n  return cos(x);\n}\n'
        'double test_cosh(double x) {\n  return cosh(x);\n}\n'
        'double test_floor(double x) {\n  return floor(x);\n}\n'
        'double test_log(double x) {\n  return log(x);\n}\n'
        'double test_ln(double x) {\n  return log(x);\n}\n'
        'double test_sin(double x) {\n  return sin(x);\n}\n'
        'double test_sinh(double x) {\n  return sinh(x);\n}\n'
        'double test_sqrt(double x) {\n  return pow(x,(1.0/2.0));\n}\n'
        'double test_tan(double x) {\n  return tan(x);\n}\n'
        'double test_tanh(double x) {\n  return tanh(x);\n}\n'
    )
    assert result[1][0] == "file.h"
    assert result[1][1] == (
        '#ifndef PROJECT__FILE__H\n#define PROJECT__FILE__H\n'
        'double test_fabs(double x);\ndouble test_acos(double x);\n'
        'double test_asin(double x);\ndouble test_atan(double x);\n'
        'double test_ceil(double x);\ndouble test_cos(double x);\n'
        'double test_cosh(double x);\ndouble test_floor(double x);\n'
        'double test_log(double x);\ndouble test_ln(double x);\n'
        'double test_sin(double x);\ndouble test_sinh(double x);\n'
        'double test_sqrt(double x);\ndouble test_tan(double x);\n'
        'double test_tanh(double x);\n#endif\n'
    )

def test_ansi_math2_codegen():
    # not included: frexp, ldexp, modf, fmod
    from sympy import atan2, N
    x, y = symbols('x,y')
    name_expr = [
        ("test_atan2", atan2(x,y)),
        ("test_pow", x**y),
    ]
    result = codegen(name_expr, "C", "file", header=False, empty=False)
    assert result[0][0] == "file.c"
    assert result[0][1] == (
        '#include "file.h"\n#include <math.h>\n'
        'double test_atan2(double x, double y) {\n  return atan2(x, y);\n}\n'
        'double test_pow(double x, double y) {\n  return pow(x,y);\n}\n'
    )
    assert result[1][0] == "file.h"
    assert result[1][1] == (
        '#ifndef PROJECT__FILE__H\n#define PROJECT__FILE__H\n'
        'double test_atan2(double x, double y);\n'
        'double test_pow(double x, double y);\n'
        '#endif\n'
    )

def test_complicated_codegen():
    from sympy import sin, cos, tan, N
    x,y,z = symbols('x,y,z')
    name_expr = [
        ("test1", ((sin(x)+cos(y)+tan(z))**7).expand()),
        ("test2", cos(cos(cos(cos(cos(cos(cos(cos(x+y+z))))))))),
    ]
    result = codegen(name_expr, "C", "file", header=False, empty=False)
    assert result[0][0] == "file.c"
    assert result[0][1] == (
        '#include "file.h"\n#include <math.h>\n'
        'double test1(double x, double y, double z) {\n'
        '  return '
        '7*pow(cos(y),6)*sin(x) + '
        '7*pow(cos(y),6)*tan(z) + '
        '7*pow(sin(x),6)*cos(y) + '
        '7*pow(sin(x),6)*tan(z) + '
        '7*pow(tan(z),6)*cos(y) + '
        '7*pow(tan(z),6)*sin(x) + '
        '42*pow(cos(y),5)*sin(x)*tan(z) + '
        '42*pow(sin(x),5)*cos(y)*tan(z) + '
        '42*pow(tan(z),5)*cos(y)*sin(x) + '
        '105*pow(cos(y),2)*pow(sin(x),4)*tan(z) + '
        '105*pow(cos(y),2)*pow(tan(z),4)*sin(x) + '
        '105*pow(cos(y),4)*pow(sin(x),2)*tan(z) + '
        '105*pow(cos(y),4)*pow(tan(z),2)*sin(x) + '
        '105*pow(sin(x),2)*pow(tan(z),4)*cos(y) + '
        '105*pow(sin(x),4)*pow(tan(z),2)*cos(y) + '
        '140*pow(cos(y),3)*pow(sin(x),3)*tan(z) + '
        '140*pow(cos(y),3)*pow(tan(z),3)*sin(x) + '
        '140*pow(sin(x),3)*pow(tan(z),3)*cos(y) + '
        '21*pow(cos(y),5)*pow(sin(x),2) + '
        '21*pow(cos(y),5)*pow(tan(z),2) + '
        '21*pow(sin(x),5)*pow(tan(z),2) + '
        '210*pow(cos(y),2)*pow(sin(x),3)*pow(tan(z),2) + '
        '210*pow(cos(y),3)*pow(sin(x),2)*pow(tan(z),2) + '
        '35*pow(cos(y),4)*pow(sin(x),3) + '
        '35*pow(cos(y),4)*pow(tan(z),3) + '
        '35*pow(sin(x),4)*pow(tan(z),3) + '
        '210*pow(cos(y),2)*pow(sin(x),2)*pow(tan(z),3) + '
        '35*pow(cos(y),3)*pow(sin(x),4) + '
        '35*pow(cos(y),3)*pow(tan(z),4) + '
        '35*pow(sin(x),3)*pow(tan(z),4) + '
        '21*pow(cos(y),2)*pow(sin(x),5) + '
        '21*pow(cos(y),2)*pow(tan(z),5) + '
        '21*pow(sin(x),2)*pow(tan(z),5) + '
        'pow(cos(y),7) + pow(sin(x),7) + pow(tan(z),7);\n'
        '}\n'
        'double test2(double x, double y, double z) {\n'
        '  return cos(cos(cos(cos(cos(cos(cos(cos(x + y + z))))))));\n'
        '}\n'
    )
    assert result[1][0] == "file.h"
    assert result[1][1] == (
        '#ifndef PROJECT__FILE__H\n'
        '#define PROJECT__FILE__H\n'
        'double test1(double x, double y, double z);\n'
        'double test2(double x, double y, double z);\n'
        '#endif\n'
    )

def test_empty_f_code():
    code_gen = FCodeGen()
    source = get_string(code_gen.dump_f95, [])
    assert source == ""

def test_empty_f_header():
    code_gen = FCodeGen()
    source = get_string(code_gen.dump_h, [])
    assert source == ""

def test_simple_f_code():
    x,y,z = symbols('x,y,z')
    expr = (x+y)*z
    routine = Routine("test", expr)
    code_gen = FCodeGen()
    source = get_string(code_gen.dump_f95, [routine])
    expected = (
            "REAL*8 function test(x, y, z)\n"
            "implicit none\n"
            "REAL*8, intent(in) :: x\n"
            "REAL*8, intent(in) :: y\n"
            "REAL*8, intent(in) :: z\n"
            "test = z*(x + y)\n"
            "end function\n"
    )
    assert source == expected

def test_simple_f_header():
    x,y,z = symbols('x,y,z')
    expr = (x+y)*z
    routine = Routine("test", expr)
    code_gen = FCodeGen()
    source = get_string(code_gen.dump_h, [routine])
    expected = (
            "interface\n"
            "REAL*8 function test(x, y, z)\n"
            "implicit none\n"
            "REAL*8, intent(in) :: x\n"
            "REAL*8, intent(in) :: y\n"
            "REAL*8, intent(in) :: z\n"
            "end function\n"
            "end interface\n"
    )
    assert source == expected

def test_simple_f_codegen():
    x,y,z = symbols('x,y,z')
    expr = (x+y)*z
    result = codegen(("test", (x+y)*z), "F95", "file", header=False, empty=False)
    expected = [
       ("file.f90",
        "REAL*8 function test(x, y, z)\n"
        "implicit none\n"
        "REAL*8, intent(in) :: x\n"
        "REAL*8, intent(in) :: y\n"
        "REAL*8, intent(in) :: z\n"
        "test = z*(x + y)\n"
        "end function\n"),
       ("file.h",
        "interface\n"
        "REAL*8 function test(x, y, z)\n"
        "implicit none\n"
        "REAL*8, intent(in) :: x\n"
        "REAL*8, intent(in) :: y\n"
        "REAL*8, intent(in) :: z\n"
        "end function\n"
        "end interface\n")
    ]
    assert result == expected

def test_multiple_results_f():
    x,y,z = symbols('x,y,z')
    expr1 = (x+y)*z
    expr2 = (x-y)*z
    routine = Routine(
        "test",
        [expr1,expr2]
    )
    code_gen = FCodeGen()
    raises(CodeGenError, 'get_string(code_gen.dump_h, [routine])')

def test_no_results_f():
    raises(ValueError, 'Routine("test", [])')

def test_intrinsic_math_codegen():
    # not included: log10
    from sympy import acos, asin, atan, ceiling, cos, cosh, floor, log, ln, \
            sin, sinh, sqrt, tan, tanh, N
    x = symbols('x')
    name_expr = [
            ("test_abs", abs(x)),
            ("test_acos", acos(x)),
            ("test_asin", asin(x)),
            ("test_atan", atan(x)),
            # ("test_ceil", ceiling(x)),
            ("test_cos", cos(x)),
            ("test_cosh", cosh(x)),
            # ("test_floor", floor(x)),
            ("test_log", log(x)),
            ("test_ln", ln(x)),
            ("test_sin", sin(x)),
            ("test_sinh", sinh(x)),
            ("test_sqrt", sqrt(x)),
            ("test_tan", tan(x)),
            ("test_tanh", tanh(x)),
            ]
    result = codegen(name_expr, "F95", "file", header=False, empty=False)
    assert result[0][0] == "file.f90"
    expected = (
            'REAL*8 function test_abs(x)\n'
            'implicit none\n'
            'REAL*8, intent(in) :: x\n'
            'test_abs = abs(x)\n'
            'end function\n'
            'REAL*8 function test_acos(x)\n'
            'implicit none\n'
            'REAL*8, intent(in) :: x\n'
            'test_acos = acos(x)\n'
            'end function\n'
            'REAL*8 function test_asin(x)\n'
            'implicit none\n'
            'REAL*8, intent(in) :: x\n'
            'test_asin = asin(x)\n'
            'end function\n'
            'REAL*8 function test_atan(x)\n'
            'implicit none\n'
            'REAL*8, intent(in) :: x\n'
            'test_atan = atan(x)\n'
            'end function\n'
            'REAL*8 function test_cos(x)\n'
            'implicit none\n'
            'REAL*8, intent(in) :: x\n'
            'test_cos = cos(x)\n'
            'end function\n'
            'REAL*8 function test_cosh(x)\n'
            'implicit none\n'
            'REAL*8, intent(in) :: x\n'
            'test_cosh = cosh(x)\n'
            'end function\n'
            'REAL*8 function test_log(x)\n'
            'implicit none\n'
            'REAL*8, intent(in) :: x\n'
            'test_log = log(x)\n'
            'end function\n'
            'REAL*8 function test_ln(x)\n'
            'implicit none\n'
            'REAL*8, intent(in) :: x\n'
            'test_ln = log(x)\n'
            'end function\n'
            'REAL*8 function test_sin(x)\n'
            'implicit none\n'
            'REAL*8, intent(in) :: x\n'
            'test_sin = sin(x)\n'
            'end function\n'
            'REAL*8 function test_sinh(x)\n'
            'implicit none\n'
            'REAL*8, intent(in) :: x\n'
            'test_sinh = sinh(x)\n'
            'end function\n'
            'REAL*8 function test_sqrt(x)\n'
            'implicit none\n'
            'REAL*8, intent(in) :: x\n'
            'test_sqrt = sqrt(x)\n'
            'end function\n'
            'REAL*8 function test_tan(x)\n'
            'implicit none\n'
            'REAL*8, intent(in) :: x\n'
            'test_tan = tan(x)\n'
            'end function\n'
            'REAL*8 function test_tanh(x)\n'
            'implicit none\n'
            'REAL*8, intent(in) :: x\n'
            'test_tanh = tanh(x)\n'
            'end function\n'
        )
    assert result[0][1] == expected

    assert result[1][0] == "file.h"
    expected =  (
            'interface\n'
            'REAL*8 function test_abs(x)\n'
            'implicit none\n'
            'REAL*8, intent(in) :: x\n'
            'end function\n'
            'end interface\n'
            'interface\n'
            'REAL*8 function test_acos(x)\n'
            'implicit none\n'
            'REAL*8, intent(in) :: x\n'
            'end function\n'
            'end interface\n'
            'interface\n'
            'REAL*8 function test_asin(x)\n'
            'implicit none\n'
            'REAL*8, intent(in) :: x\n'
            'end function\n'
            'end interface\n'
            'interface\n'
            'REAL*8 function test_atan(x)\n'
            'implicit none\n'
            'REAL*8, intent(in) :: x\n'
            'end function\n'
            'end interface\n'
            'interface\n'
            'REAL*8 function test_cos(x)\n'
            'implicit none\n'
            'REAL*8, intent(in) :: x\n'
            'end function\n'
            'end interface\n'
            'interface\n'
            'REAL*8 function test_cosh(x)\n'
            'implicit none\n'
            'REAL*8, intent(in) :: x\n'
            'end function\n'
            'end interface\n'
            'interface\n'
            'REAL*8 function test_log(x)\n'
            'implicit none\n'
            'REAL*8, intent(in) :: x\n'
            'end function\n'
            'end interface\n'
            'interface\n'
            'REAL*8 function test_ln(x)\n'
            'implicit none\n'
            'REAL*8, intent(in) :: x\n'
            'end function\n'
            'end interface\n'
            'interface\n'
            'REAL*8 function test_sin(x)\n'
            'implicit none\n'
            'REAL*8, intent(in) :: x\n'
            'end function\n'
            'end interface\n'
            'interface\n'
            'REAL*8 function test_sinh(x)\n'
            'implicit none\n'
            'REAL*8, intent(in) :: x\n'
            'end function\n'
            'end interface\n'
            'interface\n'
            'REAL*8 function test_sqrt(x)\n'
            'implicit none\n'
            'REAL*8, intent(in) :: x\n'
            'end function\n'
            'end interface\n'
            'interface\n'
            'REAL*8 function test_tan(x)\n'
            'implicit none\n'
            'REAL*8, intent(in) :: x\n'
            'end function\n'
            'end interface\n'
            'interface\n'
            'REAL*8 function test_tanh(x)\n'
            'implicit none\n'
            'REAL*8, intent(in) :: x\n'
            'end function\n'
            'end interface\n'
    )
    assert result[1][1] == expected

def test_intrinsic_math2_codegen():
    # not included: frexp, ldexp, modf, fmod
    from sympy import atan2, N
    x, y = symbols('x,y')
    name_expr = [
        ("test_atan2", atan2(x,y)),
        ("test_pow", x**y),
    ]
    result = codegen(name_expr, "F95", "file", header=False, empty=False)
    assert result[0][0] == "file.f90"
    expected = (
            'REAL*8 function test_atan2(x, y)\n'
            'implicit none\n'
            'REAL*8, intent(in) :: x\n'
            'REAL*8, intent(in) :: y\n'
            'test_atan2 = atan2(x, y)\n'
            'end function\n'
            'REAL*8 function test_pow(x, y)\n'
            'implicit none\n'
            'REAL*8, intent(in) :: x\n'
            'REAL*8, intent(in) :: y\n'
            'test_pow = x**y\n'
            'end function\n'
            )
    assert result[0][1] == expected

    assert result[1][0] == "file.h"
    expected = (
            'interface\n'
            'REAL*8 function test_atan2(x, y)\n'
            'implicit none\n'
            'REAL*8, intent(in) :: x\n'
            'REAL*8, intent(in) :: y\n'
            'end function\n'
            'end interface\n'
            'interface\n'
            'REAL*8 function test_pow(x, y)\n'
            'implicit none\n'
            'REAL*8, intent(in) :: x\n'
            'REAL*8, intent(in) :: y\n'
            'end function\n'
            'end interface\n'
    )
    assert result[1][1] == expected

def test_complicated_codegen_f95():
    from sympy import sin, cos, tan, N
    x,y,z = symbols('x,y,z')
    name_expr = [
        ("test1", ((sin(x)+cos(y)+tan(z))**7).expand()),
        ("test2", cos(cos(cos(cos(cos(cos(cos(cos(x+y+z))))))))),
    ]
    result = codegen(name_expr, "F95", "file", header=False, empty=False)
    assert result[0][0] == "file.f90"
    expected = (
            'REAL*8 function test1(x, y, z)\n'
            'implicit none\n'
            'REAL*8, intent(in) :: x\n'
            'REAL*8, intent(in) :: y\n'
            'REAL*8, intent(in) :: z\n'
            'test1 = 7*cos(y)**6*sin(x) + 7*cos(y)**6*tan(z) + 7*sin(x)**6*cos(y) + &\n'
            '      7*sin(x)**6*tan(z) + 7*tan(z)**6*cos(y) + 7*tan(z)**6*sin(x) + &\n'
            '      42*cos(y)**5*sin(x)*tan(z) + 42*sin(x)**5*cos(y)*tan(z) + 42*tan( &\n'
            '      z)**5*cos(y)*sin(x) + 105*cos(y)**2*sin(x)**4*tan(z) + 105*cos(y) &\n'
            '      **2*tan(z)**4*sin(x) + 105*cos(y)**4*sin(x)**2*tan(z) + 105*cos(y &\n'
            '      )**4*tan(z)**2*sin(x) + 105*sin(x)**2*tan(z)**4*cos(y) + 105*sin( &\n'
            '      x)**4*tan(z)**2*cos(y) + 140*cos(y)**3*sin(x)**3*tan(z) + 140*cos &\n'
            '      (y)**3*tan(z)**3*sin(x) + 140*sin(x)**3*tan(z)**3*cos(y) + 21*cos &\n'
            '      (y)**5*sin(x)**2 + 21*cos(y)**5*tan(z)**2 + 21*sin(x)**5*tan(z) &\n'
            '      **2 + 210*cos(y)**2*sin(x)**3*tan(z)**2 + 210*cos(y)**3*sin(x) &\n'
            '      **2*tan(z)**2 + 35*cos(y)**4*sin(x)**3 + 35*cos(y)**4*tan(z)**3 + &\n'
            '      35*sin(x)**4*tan(z)**3 + 210*cos(y)**2*sin(x)**2*tan(z)**3 + 35* &\n'
            '      cos(y)**3*sin(x)**4 + 35*cos(y)**3*tan(z)**4 + 35*sin(x)**3*tan(z &\n'
            '      )**4 + 21*cos(y)**2*sin(x)**5 + 21*cos(y)**2*tan(z)**5 + 21*sin(x &\n'
            '      )**2*tan(z)**5 + cos(y)**7 + sin(x)**7 + tan(z)**7\n'
            'end function\n'
            'REAL*8 function test2(x, y, z)\n'
            'implicit none\n'
            'REAL*8, intent(in) :: x\n'
            'REAL*8, intent(in) :: y\n'
            'REAL*8, intent(in) :: z\n'
            'test2 = cos(cos(cos(cos(cos(cos(cos(cos(x + y + z))))))))\n'
            'end function\n'
    )
    assert result[0][1] == expected
    assert result[1][0] == "file.h"
    expected = (
            'interface\n'
            'REAL*8 function test1(x, y, z)\n'
            'implicit none\n'
            'REAL*8, intent(in) :: x\n'
            'REAL*8, intent(in) :: y\n'
            'REAL*8, intent(in) :: z\n'
            'end function\n'
            'end interface\n'
            'interface\n'
            'REAL*8 function test2(x, y, z)\n'
            'implicit none\n'
            'REAL*8, intent(in) :: x\n'
            'REAL*8, intent(in) :: y\n'
            'REAL*8, intent(in) :: z\n'
            'end function\n'
            'end interface\n'
    )
    assert result[1][1] == expected

def test_loops():
    from sympy.tensor import Indexed, Idx
    from sympy import symbols
    i,j,n,m = symbols('i,j,n,m', integer=True)
    A,x,y = symbols('A,x,y')
    A = Indexed(A)(Idx(i, m), Idx(j, n))
    x = Indexed(x)(Idx(j, n))
    y = Indexed(y)(Idx(i, m))

    (f1, code), (f2, interface) = codegen(
            ('matrix_vector', Eq(y, A*x)), "F95", "file", header=False, empty=False)

    assert f1 == 'file.f90'
    expected = (
            'subroutine matrix_vector(A, m, n, x, y)\n'
            'implicit none\n'
            'INTEGER*4, intent(in) :: m\n'
            'INTEGER*4, intent(in) :: n\n'
            'REAL*8, intent(in), dimension(1:m, 1:n) :: A\n'
            'REAL*8, intent(in), dimension(1:n) :: x\n'
            'REAL*8, intent(out), dimension(1:m) :: y\n'
            'INTEGER*4 :: i\n'
            'INTEGER*4 :: j\n'
            'y = 0.d0\n'
            'do i = 1, m\n'
            '   do j = 1, n\n'
            '      y(i) = A(i, j)*x(j) + y(i)\n'
            '   end do\n'
            'end do\n'
            'end subroutine\n'
            )

    assert expected == code
    assert f2 == 'file.h'
    assert interface == (
            'interface\n'
            'subroutine matrix_vector(A, m, n, x, y)\n'
            'implicit none\n'
            'INTEGER*4, intent(in) :: m\n'
            'INTEGER*4, intent(in) :: n\n'
            'REAL*8, intent(in), dimension(1:m, 1:n) :: A\n'
            'REAL*8, intent(in), dimension(1:n) :: x\n'
            'REAL*8, intent(out), dimension(1:m) :: y\n'
            'end subroutine\n'
            'end interface\n'
            )

def test_loops_InOut():
    from sympy.tensor import Indexed, Idx
    from sympy import symbols
    i,j,n,m = symbols('i,j,n,m', integer=True)
    A,x,y = symbols('A,x,y')
    A = Indexed(A)(Idx(i, m), Idx(j, n))
    x = Indexed(x)(Idx(j, n))
    y = Indexed(y)(Idx(i, m))

    (f1, code), (f2, interface) = codegen(
            ('matrix_vector', Eq(y, y + A*x)), "F95", "file", header=False, empty=False)

    assert f1 == 'file.f90'
    expected = (
            'subroutine matrix_vector(A, m, n, x, y)\n'
            'implicit none\n'
            'INTEGER*4, intent(in) :: m\n'
            'INTEGER*4, intent(in) :: n\n'
            'REAL*8, intent(in), dimension(1:m, 1:n) :: A\n'
            'REAL*8, intent(in), dimension(1:n) :: x\n'
            'REAL*8, intent(inout), dimension(1:m) :: y\n'
            'INTEGER*4 :: i\n'
            'INTEGER*4 :: j\n'
            'do i = 1, m\n'
            '   do j = 1, n\n'
            '      y(i) = A(i, j)*x(j) + y(i)\n'
            '   end do\n'
            'end do\n'
            'end subroutine\n'
            )

    assert expected == code
    assert f2 == 'file.h'
    assert interface == (
            'interface\n'
            'subroutine matrix_vector(A, m, n, x, y)\n'
            'implicit none\n'
            'INTEGER*4, intent(in) :: m\n'
            'INTEGER*4, intent(in) :: n\n'
            'REAL*8, intent(in), dimension(1:m, 1:n) :: A\n'
            'REAL*8, intent(in), dimension(1:n) :: x\n'
            'REAL*8, intent(inout), dimension(1:m) :: y\n'
            'end subroutine\n'
            'end interface\n'
            )
<<<<<<< HEAD
=======

def test_output_arg_f():
    from sympy import sin, cos, Equality
    x, y, z = symbols("xyz")
    r = Routine("foo", [Equality(y, sin(x)), cos(x)])
    c = FCodeGen()
    result = c.write([r], "test", header=False, empty=False)
    assert result[0][0] == "test.f90"
    assert result[0][1] == (
        'REAL*8 function foo(x, y)\n'
        'implicit none\n'
        'REAL*8, intent(in) :: x\n'
        'REAL*8, intent(out) :: y\n'
        'y = 0.d0\n'
        'foo = 0.d0\n'
        'y = sin(x)\n'
        'foo = cos(x)\n'
        'end function\n'
    )
>>>>>>> 2a366eaf
<|MERGE_RESOLUTION|>--- conflicted
+++ resolved
@@ -686,12 +686,10 @@
             'end subroutine\n'
             'end interface\n'
             )
-<<<<<<< HEAD
-=======
 
 def test_output_arg_f():
     from sympy import sin, cos, Equality
-    x, y, z = symbols("xyz")
+    x, y, z = symbols('x, y, z')
     r = Routine("foo", [Equality(y, sin(x)), cos(x)])
     c = FCodeGen()
     result = c.write([r], "test", header=False, empty=False)
@@ -706,5 +704,4 @@
         'y = sin(x)\n'
         'foo = cos(x)\n'
         'end function\n'
-    )
->>>>>>> 2a366eaf
+    )