from sympy import (Symbol, Wild, sin, cos, exp, sqrt, pi, Function, Derivative,
        abc, Integer, Eq, symbols, Add, I, Real, log, Rational, Lambda, atan2,
        cse, S, tan, cot, Tuple)

def test_subs():
    n3=Rational(3)
    n2=Rational(2)
    n6=Rational(6)
    x=Symbol("x")
    c=Symbol("c")
    e=x
    e=e.subs(x,n3)
    assert e == Rational(3)

    e=2*x
    assert e == 2*x
    e=e.subs(x,n3)
    assert e == Rational(6)

def test_trigonometric():
    x = Symbol('x')
    n3 = Rational(3)
    e=(sin(x)**2).diff(x)
    assert e == 2*sin(x)*cos(x)
    e=e.subs(x,n3)
    assert e == 2*cos(n3)*sin(n3)

    e=(sin(x)**2).diff(x)
    assert e == 2*sin(x)*cos(x)
    e=e.subs(sin(x),cos(x))
    assert e == 2*cos(x)**2

    assert exp(pi).subs(exp, sin) == 0
    assert cos(exp(pi)).subs(exp, sin) == 1

    i = Symbol('i', integer=True)
    assert tan(x).subs(x, pi/2) is S.NaN
    assert cot(x).subs(x, pi) is S.NaN
    assert cot(i*x).subs(x, pi) is S.NaN
    assert tan(i*x).subs(x, pi/2) == tan(i*pi/2)
    assert tan(i*x).subs(x, pi/2).subs(i, 1) is S.NaN
    o = Symbol('o', odd=True)
    assert tan(o*x).subs(x, pi/2) is S.NaN

def test_powers():
    x = Symbol('x')
    assert sqrt(1 - sqrt(x)).subs(x, 4) == I
    assert (sqrt(1-x**2)**3).subs(x, 2) == - 3 * I * sqrt(3)
    assert (x ** Rational(1,3)).subs(x, 27) == 3
    assert (x ** Rational(1,3)).subs(x, -27) == 3 * (-1) ** Rational(1,3)
    assert ((-x) ** Rational(1,3)).subs(x, 27) == 3 * (-1) ** Rational(1,3)
    n = Symbol('n', negative=True)
    assert (x**n).subs(x, 0) is S.NaN
    assert exp(-1).subs(S.Exp1, 0) is S.NaN

def test_logexppow():   # no eval()
    x = Symbol("x")
    w = Symbol("w")
    e = (3**(1+x)+2**(1+x))/(3**x+2**x)
    assert e.subs(2**x, w) != e
    assert e.subs(exp(x*log(Rational(2))), w) != e

def test_bug():
    x1=Symbol("x1")
    x2=Symbol("x2")
    y=x1*x2
    y.subs(x1,Real(3.0))

def test_subbug1():
    x=Symbol("x")
    e=(x**x).subs(x,1)
    e=(x**x).subs(x,1.0)

def test_subbug2():
    # Ensure this does not cause infinite recursion
    x = Symbol('x')
    assert Real(7.7).epsilon_eq(abs(x).subs(x, -7.7))

def test_dict():
    x = Symbol('x')
    a,b,c = map(Wild, 'abc')

    f = 3*cos(4*x)
    r = f.match(a*cos(b*x))
    assert r == {a: 3, b: 4}
    e =  a/b * sin(b*x)
    assert e._subs_dict(r) == r[a]/r[b] * sin(r[b]*x)
    assert e._subs_dict(r) == 3 * sin(4*x) / 4

def test_dict_ambigous():   # see #467
    x = Symbol('x')
    y = Symbol('y')
    z = Symbol('z')

    f = x*exp(x)
    g = z*exp(z)

    df= {x:y, exp(x): y}
    dg= {z:y, exp(z): y}

    assert f._subs_dict(df) == y**2
    assert g._subs_dict(dg) == y**2

    # and this is how order can affect the result
    assert f .subs(x,y) .subs(exp(x),y)  == y*exp(y)
    assert f .subs(exp(x),y) .subs(x,y)  == y**2

def test_deriv_sub_bug3():
    x = Symbol("x")
    y = Symbol("y")
    f = Function("f")
    pat = Derivative(f(x), x, x)
    assert pat.subs(y, y**2) == Derivative(f(x), x, x)
    assert pat.subs(y, y**2) != Derivative(f(x), x)

def test_equality_subs1():
    f = Function("f")
    x = abc.x
    eq = Eq(f(x)**2, x)
    res = Eq(Integer(16), x)
    assert eq.subs(f(x), 4) == res

def test_equality_subs2():
    f = Function("f")
    x = abc.x
    eq = Eq(f(x)**2, 16)
    assert bool(eq.subs(f(x), 3)) == False
    assert bool(eq.subs(f(x), 4)) == True

def test_issue643():
    x = Symbol('x')
    y = Symbol('y')

    e = sqrt(x)*exp(y)
    assert e.subs(sqrt(x), 1)   == exp(y)

def test_subs_dict1():
<<<<<<< HEAD
    x, y = symbols('x,y')
=======
    x, y = symbols('x y')
>>>>>>> 7424c7df
    assert (1+x*y).subs(x, pi) == 1 + pi*y
    assert (1+x*y).subs({x:pi, y:2}) == 1 + 2*pi
    c2,c3,q1p,q2p,c1,s1,s2,s3= symbols('c2,c3,q1p,q2p,c1,s1,s2,s3')
    test=c2**2*q2p*c3 + c1**2*s2**2*q2p*c3 + s1**2*s2**2*q2p*c3 \
        - c1**2*q1p*c2*s3 - s1**2*q1p*c2*s3
    assert test.subs({c1**2 : 1-s1**2, c2**2 : 1-s2**2, c3**3: 1-s3**2}) \
        == c3*q2p*(1 - s2**2) + c3*q2p*s2**2*(1 - s1**2) - c2*q1p*s3*(1 - s1**2) \
        + c3*q2p*s1**2*s2**2 - c2*q1p*s3*s1**2

def test_subs_dict2():
    x = Symbol('x')
    a,b,c = map(Wild, 'abc')

    f = 3*cos(4*x)
    r = f.match(a*cos(b*x))
    assert r == {a: 3, b: 4}
    e =  a/b * sin(b*x)
    assert e.subs(r) == r[a]/r[b] * sin(r[b]*x)
    assert e.subs(r) == 3 * sin(4*x) / 4

def test_mul():
    x, y, z, a, b, c = symbols('x,y,z,a,b,c')
    A, B, C = symbols('A B C', commutative=0)
    assert (x*y*z).subs(z*x, y) == y**2
    assert (z*x).subs(1/x, z) == z*x
    assert (x*y/z).subs(1/z, a) == a*x*y
    assert (x*y/z).subs(x/z, a) == a*y
    assert (x*y/z).subs(y/z, a) == a*x
    assert (x*y/z).subs(x/z, 1/a) == y/a
    assert (x*y/z).subs(x, 1/a) == y/(z*a)
    assert (2*x*y).subs(5*x*y, z) != 2*z/5
    assert (x*y*A).subs(x*y, a) == a*A
    assert (x**2*y**(3*x/2)).subs(x*y**(x/2), 2) == 4*y**(x/2)
    assert (x*exp(x*2)).subs(x*exp(x), 2) == 2*exp(x)
    assert ((x**(2*y))**3).subs(x**y, 2) == 64
    assert (x*A*B).subs(x*A, y) == y*B
    assert (x*y*(1 + x)*(1 + x*y)).subs(x*y, 2) == 6*(1 + x)
    assert ((1 + A*B)*A*B).subs(A*B, x*A*B)
    assert (x*a/z).subs(x/z, A) == a*A
    assert (x**3*A).subs(x**2*A, a) == a*x
    assert (x**2*A*B).subs(x**2*B, a) == a*A
    assert (x**2*A*B).subs(x**2*A, a) == a*B
    assert (b*A**3/(a**3*c**3)).subs(a**4*c**3*A**3/b**4, z) == \
            b*A**3/(a**3*c**3)
    assert (6*x).subs(2*x, y) == 3*y
    assert (y*exp(3*x/2)).subs(y*exp(x), 2) == 2*exp(x/2)
    assert (y*exp(3*x/2)).subs(y*exp(x), 2) == 2*exp(x/2)
    assert (A**2*B*A**2*B*A**2).subs(A*B*A, C) == \
            A*C**2*A
    assert (x*A**3).subs(x*A, y) == y*A**2
    assert (x**2*A**3).subs(x*A, y) == y**2*A
    assert (x*A**3).subs(x*A, B) == B*A**2
    assert (x*A*B*A*exp(x*A*B)).subs(x*A, B) == B**2*A*exp(B*B)
    assert (x**2*A*B*A*exp(x*A*B)).subs(x*A, B) == B**3*exp(B**2)
    assert (x**3*A*exp(x*A*B)*A*exp(x*A*B)).subs(x*A, B) == \
            x*B*exp(B**2)*B*exp(B**2)
    assert (x*A*B*C*A*B).subs(x*A*B, C) == C**2*A*B
    assert (-I*a*b).subs(a*b, 2) == -2*I

def test_subs_simple():
    # Define symbols
    a = symbols('a', commutative=True)
    x = symbols('x', commutative=False)

    """ SIMPLE TESTS """
    assert (2*a ).subs(1,3) == 2*a
    assert (2*a ).subs(2,3) == 3*a
    assert (2*a ).subs(a,3) == 6
    assert sin(2).subs(1,3) == sin(2)
    assert sin(2).subs(2,3) == sin(3)
    assert sin(a).subs(a,3) == sin(3)

    assert (2*x ).subs(1,3) == 2*x
    assert (2*x ).subs(2,3) == 3*x
    assert (2*x ).subs(x,3) == 6
    assert sin(x).subs(x,3) == sin(3)

def test_subs_constants():
    # Define symbols
<<<<<<< HEAD
    a,b = symbols('a,b', commutative = True)
    x,y = symbols('x,y', commutative = False)
=======
    a,b = symbols('a b', commutative=True)
    x,y = symbols('x y', commutative=False)
>>>>>>> 7424c7df

    """ CONSTANTS TESTS """
    assert (a*b  ).subs(2*a,1) == a*b
    assert (1.5*a*b).subs(a,1) == 1.5*b
    assert (2*a*b).subs(2*a,1) == b
    assert (2*a*b).subs(4*a,1) == 2*a*b

    assert (x*y  ).subs(2*x,1) == x*y
    assert (1.5*x*y).subs(x,1) == 1.5*y
    assert (2*x*y).subs(2*x,1) == y
    assert (2*x*y).subs(4*x,1) == 2*x*y

def test_subs_commutative():
    # Define symbols
<<<<<<< HEAD
    a,b,c,d,K = symbols('a,b,c,d,K', commutative = True)
=======
    a,b,c,d,K = symbols('a b c d K', commutative=True)
>>>>>>> 7424c7df

    """ COMMUTATIVE TESTS """
    assert (a*b    ).subs(a*b,K) == K
    assert (a*b*a*b).subs(a*b,K) == K**2
    assert (a*a*b*b).subs(a*b,K) == K**2
    assert (a*b*c*d).subs(a*b*c,K) == d*K
    assert (a*b**c ).subs(a,K) == K*b**c
    assert (a*b**c ).subs(b,K) == a*K**c
    assert (a*b**c ).subs(c,K) == a*b**K
    assert (a*b*c*b*a  ).subs(a*b,K) == c*K**2
    assert (a**3*b**2*a).subs(a*b,K) == a**2*K**2

def test_subs_noncommutative():
    # Define symbols
<<<<<<< HEAD
    w,x,y,z,L = symbols('w,x,y,z,L', commutative = False)
=======
    w,x,y,z,L = symbols('w x y z L', commutative=False)
>>>>>>> 7424c7df

    """ NONCOMMUTATIVE TESTS """
    assert (x*y    ).subs(x*y,L) == L
    assert (w*y*x  ).subs(x*y,L) == w*y*x
    assert (w*x*y*z).subs(x*y,L) == w*L*z
    assert (x*y*x*y).subs(x*y,L) == L**2
    assert (x*x*y  ).subs(x*y,L) == x*L
    assert (x*x*y*y).subs(x*y,L) == x*L*y
    assert (w*x*y  ).subs(x*y*z,L) == w*x*y
    assert (x*y**z     ).subs(x,L) == L*y**z
    assert (x*y**z     ).subs(y,L) == x*L**z
    assert (x*y**z     ).subs(z,L) == x*y**L
    assert (w*x*y*z*x*y).subs(x*y*z,L) == w*L*x*y
    assert (w*x*y*y*w*x*x*y*x*y*y*x*y).subs(x*y,L) == w*L*y*w*x*L**2*y*L

def test_subs_basic_funcs():
    # Define symbols
<<<<<<< HEAD
    a,b,c,d,K = symbols('a,b,c,d,K', commutative = True)
    w,x,y,z,L = symbols('w,x,y,z,L', commutative = False)
=======
    a,b,c,d,K = symbols('a b c d K', commutative=True)
    w,x,y,z,L = symbols('w x y z L', commutative=False)
>>>>>>> 7424c7df

    """ OTHER OPERATION TESTS"""
    assert (x+y  ).subs(x+y,L) == L
    assert (x-y  ).subs(x-y,L) == L
    assert (x/y  ).subs(x,L) == L/y
    assert (x**y ).subs(x,L) == L**y
    assert (x**y ).subs(y,L) == x**L
    assert ( (a-c)/b  ).subs(b,K) == (a-c)/K
    assert (exp(x*y-z)).subs(x*y,L) == exp(L-z)
    assert (a*exp(x*y-w*z)+b*exp(x*y+w*z)).subs(z,0) == a*exp(x*y)+b*exp(x*y)
    assert ((a-b)/(c*d-a*b)).subs(c*d-a*b,K) == (a-b)/K
    assert (w*exp(a*b-c)*x*y/4).subs(x*y,L) == w*exp(a*b-c)*L/4
    #assert (a/(b*c)).subs(b*c,K) == a/K,'Failed'; print '.' #FAILS DIVISION

def test_subs_wild():
    # Define symbols
    R = Wild('R'); S = Wild('S'); T = Wild('T'); U = Wild('U')

    """ WILD TESTS """
    assert (R*S ).subs(R*S,T) == T
    assert (S*R ).subs(R*S,T) == T
    assert (R+S ).subs(R+S,T) == T
    assert (R**S).subs(R,T) == T**S
    assert (R**S).subs(S,T) == R**T
    assert (R*S**T).subs(R,U) == U*S**T
    assert (R*S**T).subs(S,U) == R*U**T
    assert (R*S**T).subs(T,U) == R*S**U

def test_subs_mixed():
    # Define symbols
<<<<<<< HEAD
    a,b,c,d,K = symbols('a,b,c,d,K', commutative = True)
    w,x,y,z,L = symbols('w,x,y,z,L', commutative = False)
=======
    a,b,c,d,K = symbols('a b c d K', commutative=True)
    w,x,y,z,L = symbols('w x y z L', commutative=False)
>>>>>>> 7424c7df
    R,S,T,U = Wild('R'), Wild('S'), Wild('T'), Wild('U')

    """ MIXED TESTS """
    assert (    a*x*y     ).subs(x*y,L) == a*L
    assert (  a*b*x*y*x   ).subs(x*y,L) == a*b*L*x
    assert (R*x*y*exp(x*y)).subs(x*y,L) == R*L*exp(L)
    assert (     a*x*y*y*x-x*y*z*exp(a*b)   ).subs(x*y,L) == a*L*y*x-L*z*exp(a*b)
    assert (c*y*x*y*x**(R*S-a*b)-T*(a*R*b*S)).subs(x*y,L).subs(a*b,K).subs(R*S,U) == c*y*L*x**(U-K)-T*(U*K)

def test_division():
<<<<<<< HEAD
    a,b,c = symbols('a,b,c', commutative = True)
    x,y,z = symbols('x,y,z', commutative = True)
=======
    a,b,c = symbols('a b c', commutative=True)
    x,y,z = symbols('x y z', commutative=True)
>>>>>>> 7424c7df
    assert (    1/a   ).subs(a,c)  == 1/c
    assert (   1/a**2 ).subs(a,c)  == 1/c**2
    assert (   1/a**2 ).subs(a,-2) == Rational(1,4)
    assert ( -(1/a**2)).subs(a,-2) == -Rational(1,4)

    assert (    1/x   ).subs(x,z)  == 1/z
    assert (   1/x**2 ).subs(x,z)  == 1/z**2
    assert (   1/x**2 ).subs(x,-2) == Rational(1,4)
    assert ( -(1/x**2)).subs(x,-2) == -Rational(1,4)

def test_add():
    a, b, c, d, x = abc.a, abc.b, abc.c, abc.d, abc.x
    assert (a**2 - b - c).subs(a**2 - b, d) in [d - c, a**2 - b - c]
    assert (a**2 - c).subs(a**2 - c, d) == d
    assert (a**2 - b - c).subs(a**2 - c, d) in [d - b, a**2 - b - c]
    assert (a**2 - x - c).subs(a**2 - c, d) in [d - x, a**2 - x - c]
    assert (a**2 - b - sqrt(a)).subs(a**2 - sqrt(a), c) == c - b
    assert (a+b+exp(a+b)).subs(a+b,c) == c + exp(c)
    assert (c+b+exp(c+b)).subs(c+b,a) == a + exp(a)

    # this should work everytime:
    e = a**2 - b - c
    assert e.subs(Add(*e.args[:2]), d) == d + e.args[2]
    assert e.subs(a**2 - c, d) == d - b

def test_subs_issue910():
    assert (I*Symbol("a")).subs(1, 2) == I*Symbol("a")

def test_functions_subs():
    x, y = map(Symbol, 'xy')
    f, g = map(Function, 'fg')
    l = Lambda(x, y, sin(x) + y)
    assert (g(y, x)+cos(x)).subs(g, l) == sin(y) + x + cos(x)
    assert (f(x)**2).subs(f, sin) == sin(x)**2
    assert (f(x,y)).subs(f,log) == log(x,y)
    assert (f(x,y)).subs(f,sin) == f(x,y)
    assert (sin(x)+atan2(x,y)).subs([[atan2,f],[sin,g]]) == f(x,y) + g(x)
    assert (g(f(x+y, x))).subs([[f, l], [g, exp]]) == exp(x + sin(x + y))

def test_derivative_subs():
    x = Symbol('x')
    y = Symbol('y')
    f = Function('f')
    assert Derivative(f(x), x).subs(f(x), y) != 0
    assert Derivative(f(x), x).subs(f(x), y).subs(y, f(x)) == Derivative(f(x), x)
    # issues 1986, 1938
    assert cse(Derivative(f(x), x) + f(x))[1][0].has(Derivative)
    assert cse(Derivative(f(x, y), x) + Derivative(f(x, y), y))[1][0].has(Derivative)

def test_issue2185():
    x = Symbol('x')
    A, B = symbols('A B', commutative=False)
    assert (x*A).subs(x**2*A, B) == x*A
    assert (A**2).subs(A**3, B) == A**2
    assert (A**6).subs(A**3, B) == B**2

def test_subs_iter():
    x, y = symbols('x,y')
    assert x.subs(reversed([[x, y]])) == y
    it = iter([[x, y]])
    assert x.subs(it) == y
    assert x.subs(Tuple((x, y))) == y<|MERGE_RESOLUTION|>--- conflicted
+++ resolved
@@ -135,14 +135,10 @@
     assert e.subs(sqrt(x), 1)   == exp(y)
 
 def test_subs_dict1():
-<<<<<<< HEAD
-    x, y = symbols('x,y')
-=======
     x, y = symbols('x y')
->>>>>>> 7424c7df
     assert (1+x*y).subs(x, pi) == 1 + pi*y
     assert (1+x*y).subs({x:pi, y:2}) == 1 + 2*pi
-    c2,c3,q1p,q2p,c1,s1,s2,s3= symbols('c2,c3,q1p,q2p,c1,s1,s2,s3')
+    c2,c3,q1p,q2p,c1,s1,s2,s3= symbols('c2 c3 q1p q2p c1 s1 s2 s3')
     test=c2**2*q2p*c3 + c1**2*s2**2*q2p*c3 + s1**2*s2**2*q2p*c3 \
         - c1**2*q1p*c2*s3 - s1**2*q1p*c2*s3
     assert test.subs({c1**2 : 1-s1**2, c2**2 : 1-s2**2, c3**3: 1-s3**2}) \
@@ -219,13 +215,8 @@
 
 def test_subs_constants():
     # Define symbols
-<<<<<<< HEAD
-    a,b = symbols('a,b', commutative = True)
-    x,y = symbols('x,y', commutative = False)
-=======
     a,b = symbols('a b', commutative=True)
     x,y = symbols('x y', commutative=False)
->>>>>>> 7424c7df
 
     """ CONSTANTS TESTS """
     assert (a*b  ).subs(2*a,1) == a*b
@@ -240,11 +231,7 @@
 
 def test_subs_commutative():
     # Define symbols
-<<<<<<< HEAD
-    a,b,c,d,K = symbols('a,b,c,d,K', commutative = True)
-=======
     a,b,c,d,K = symbols('a b c d K', commutative=True)
->>>>>>> 7424c7df
 
     """ COMMUTATIVE TESTS """
     assert (a*b    ).subs(a*b,K) == K
@@ -259,11 +246,7 @@
 
 def test_subs_noncommutative():
     # Define symbols
-<<<<<<< HEAD
-    w,x,y,z,L = symbols('w,x,y,z,L', commutative = False)
-=======
     w,x,y,z,L = symbols('w x y z L', commutative=False)
->>>>>>> 7424c7df
 
     """ NONCOMMUTATIVE TESTS """
     assert (x*y    ).subs(x*y,L) == L
@@ -281,13 +264,8 @@
 
 def test_subs_basic_funcs():
     # Define symbols
-<<<<<<< HEAD
-    a,b,c,d,K = symbols('a,b,c,d,K', commutative = True)
-    w,x,y,z,L = symbols('w,x,y,z,L', commutative = False)
-=======
     a,b,c,d,K = symbols('a b c d K', commutative=True)
     w,x,y,z,L = symbols('w x y z L', commutative=False)
->>>>>>> 7424c7df
 
     """ OTHER OPERATION TESTS"""
     assert (x+y  ).subs(x+y,L) == L
@@ -318,13 +296,8 @@
 
 def test_subs_mixed():
     # Define symbols
-<<<<<<< HEAD
-    a,b,c,d,K = symbols('a,b,c,d,K', commutative = True)
-    w,x,y,z,L = symbols('w,x,y,z,L', commutative = False)
-=======
     a,b,c,d,K = symbols('a b c d K', commutative=True)
     w,x,y,z,L = symbols('w x y z L', commutative=False)
->>>>>>> 7424c7df
     R,S,T,U = Wild('R'), Wild('S'), Wild('T'), Wild('U')
 
     """ MIXED TESTS """
@@ -335,13 +308,8 @@
     assert (c*y*x*y*x**(R*S-a*b)-T*(a*R*b*S)).subs(x*y,L).subs(a*b,K).subs(R*S,U) == c*y*L*x**(U-K)-T*(U*K)
 
 def test_division():
-<<<<<<< HEAD
-    a,b,c = symbols('a,b,c', commutative = True)
-    x,y,z = symbols('x,y,z', commutative = True)
-=======
     a,b,c = symbols('a b c', commutative=True)
     x,y,z = symbols('x y z', commutative=True)
->>>>>>> 7424c7df
     assert (    1/a   ).subs(a,c)  == 1/c
     assert (   1/a**2 ).subs(a,c)  == 1/c**2
     assert (   1/a**2 ).subs(a,-2) == Rational(1,4)
