--- conflicted
+++ resolved
@@ -1084,15 +1084,10 @@
         elif num is S.Infinity:
             return num
         elif num is S.NegativeInfinity:
-<<<<<<< HEAD
             return num
         elif num is S.NaN:
             return num
-        elif type(num).__module__ == 'numpy': # support for numpy datatypes
-=======
-            num = '-inf'
         elif _is_numpy_instance(num):  # support for numpy datatypes
->>>>>>> a226851f
             num = _convert_numpy_types(num)
         elif isinstance(num, mpmath.mpf):
             if precision is None:
