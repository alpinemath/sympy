from sympy import (S, Symbol, pi, I, oo, zoo, sin, sqrt, tan, gamma,
<<<<<<< HEAD
    atanh, hyper, meijerg, O, Dummy, Integral)
=======
    atanh, hyper, meijerg, O, Rational)
>>>>>>> d85c30ef
from sympy.functions.special.elliptic_integrals import (elliptic_k as K,
    elliptic_f as F, elliptic_e as E, elliptic_pi as P)
from sympy.utilities.randtest import (test_derivative_numerically as td,
                                      random_complex_number as randcplx,
                                      verify_numerically as tn)
from sympy.abc import z, m, n

i = Symbol('i', integer=True)
j = Symbol('k', integer=True, positive=True)
t = Dummy('t')

def test_K():
    assert K(0) == pi/2
    assert K(S.Half) == 8*pi**Rational(3, 2)/gamma(Rational(-1, 4))**2
    assert K(1) is zoo
    assert K(-1) == gamma(Rational(1, 4))**2/(4*sqrt(2*pi))
    assert K(oo) == 0
    assert K(-oo) == 0
    assert K(I*oo) == 0
    assert K(-I*oo) == 0
    assert K(zoo) == 0

    assert K(z).diff(z) == (E(z) - (1 - z)*K(z))/(2*z*(1 - z))
    assert td(K(z), z)

    zi = Symbol('z', real=False)
    assert K(zi).conjugate() == K(zi.conjugate())
    zr = Symbol('z', real=True, negative=True)
    assert K(zr).conjugate() == K(zr)

    assert K(z).rewrite(hyper) == \
        (pi/2)*hyper((S.Half, S.Half), (S.One,), z)
    assert tn(K(z), (pi/2)*hyper((S.Half, S.Half), (S.One,), z))
    assert K(z).rewrite(meijerg) == \
        meijerg(((S.Half, S.Half), []), ((S.Zero,), (S.Zero,)), -z)/2
    assert tn(K(z), meijerg(((S.Half, S.Half), []), ((S.Zero,), (S.Zero,)), -z)/2)

    assert K(z).series(z) == pi/2 + pi*z/8 + 9*pi*z**2/128 + \
        25*pi*z**3/512 + 1225*pi*z**4/32768 + 3969*pi*z**5/131072 + O(z**6)


def test_K_as_integral():
    assert str(K(m).as_integral) == \
        str(Integral(1/sqrt(1 - m*sin(t)**2), (t, 0, pi/2)))


def test_F():
    assert F(z, 0) == z
    assert F(0, m) == 0
    assert F(pi*i/2, m) == i*K(m)
    assert F(z, oo) == 0
    assert F(z, -oo) == 0

    assert F(-z, m) == -F(z, m)

    assert F(z, m).diff(z) == 1/sqrt(1 - m*sin(z)**2)
    assert F(z, m).diff(m) == E(z, m)/(2*m*(1 - m)) - F(z, m)/(2*m) - \
        sin(2*z)/(4*(1 - m)*sqrt(1 - m*sin(z)**2))
    r = randcplx()
    assert td(F(z, r), z)
    assert td(F(r, m), m)

    mi = Symbol('m', real=False)
    assert F(z, mi).conjugate() == F(z.conjugate(), mi.conjugate())
    mr = Symbol('m', real=True, negative=True)
    assert F(z, mr).conjugate() == F(z.conjugate(), mr)

    assert F(z, m).series(z) == \
        z + z**5*(3*m**2/40 - m/30) + m*z**3/6 + O(z**6)


def test_F_as_integral():
    assert str(F(z, m).as_integral) == \
        str(Integral(1/sqrt(1 - m*sin(t)**2), (t, 0, z)))


def test_E():
    assert E(z, 0) == z
    assert E(0, m) == 0
    assert E(i*pi/2, m) == i*E(m)
    assert E(z, oo) is zoo
    assert E(z, -oo) is zoo
    assert E(0) == pi/2
    assert E(1) == 1
    assert E(oo) == I*oo
    assert E(-oo) is oo
    assert E(zoo) is zoo

    assert E(-z, m) == -E(z, m)

    assert E(z, m).diff(z) == sqrt(1 - m*sin(z)**2)
    assert E(z, m).diff(m) == (E(z, m) - F(z, m))/(2*m)
    assert E(z).diff(z) == (E(z) - K(z))/(2*z)
    r = randcplx()
    assert td(E(r, m), m)
    assert td(E(z, r), z)
    assert td(E(z), z)

    mi = Symbol('m', real=False)
    assert E(z, mi).conjugate() == E(z.conjugate(), mi.conjugate())
    assert E(mi).conjugate() == E(mi.conjugate())
    mr = Symbol('m', real=True, negative=True)
    assert E(z, mr).conjugate() == E(z.conjugate(), mr)
    assert E(mr).conjugate() == E(mr)

    assert E(z).rewrite(hyper) == (pi/2)*hyper((Rational(-1, 2), S.Half), (S.One,), z)
    assert tn(E(z), (pi/2)*hyper((Rational(-1, 2), S.Half), (S.One,), z))
    assert E(z).rewrite(meijerg) == \
        -meijerg(((S.Half, Rational(3, 2)), []), ((S.Zero,), (S.Zero,)), -z)/4
    assert tn(E(z), -meijerg(((S.Half, Rational(3, 2)), []), ((S.Zero,), (S.Zero,)), -z)/4)

    assert E(z, m).series(z) == \
        z + z**5*(-m**2/40 + m/30) - m*z**3/6 + O(z**6)
    assert E(z).series(z) == pi/2 - pi*z/8 - 3*pi*z**2/128 - \
        5*pi*z**3/512 - 175*pi*z**4/32768 - 441*pi*z**5/131072 + O(z**6)


def test_E_as_integral():
    assert str(E(z, m).as_integral) == \
        str(Integral(sqrt(1 - m*sin(t)**2), (t, 0, z)))
    assert str(E(m).as_integral) == \
        str(Integral(sqrt(1 - m*sin(t)**2), (t, 0, pi/2)))


def test_P():
    assert P(0, z, m) == F(z, m)
    assert P(1, z, m) == F(z, m) + \
        (sqrt(1 - m*sin(z)**2)*tan(z) - E(z, m))/(1 - m)
    assert P(n, i*pi/2, m) == i*P(n, m)
    assert P(n, z, 0) == atanh(sqrt(n - 1)*tan(z))/sqrt(n - 1)
    assert P(n, z, n) == F(z, n) - P(1, z, n) + tan(z)/sqrt(1 - n*sin(z)**2)
    assert P(oo, z, m) == 0
    assert P(-oo, z, m) == 0
    assert P(n, z, oo) == 0
    assert P(n, z, -oo) == 0
    assert P(0, m) == K(m)
    assert P(1, m) is zoo
    assert P(n, 0) == pi/(2*sqrt(1 - n))
    assert P(2, 1) is -oo
    assert P(-1, 1) is oo
    assert P(n, n) == E(n)/(1 - n)

    assert P(n, -z, m) == -P(n, z, m)

    ni, mi = Symbol('n', real=False), Symbol('m', real=False)
    assert P(ni, z, mi).conjugate() == \
        P(ni.conjugate(), z.conjugate(), mi.conjugate())
    nr, mr = Symbol('n', real=True, negative=True), \
        Symbol('m', real=True, negative=True)
    assert P(nr, z, mr).conjugate() == P(nr, z.conjugate(), mr)
    assert P(n, m).conjugate() == P(n.conjugate(), m.conjugate())

    assert P(n, z, m).diff(n) == (E(z, m) + (m - n)*F(z, m)/n +
        (n**2 - m)*P(n, z, m)/n - n*sqrt(1 -
            m*sin(z)**2)*sin(2*z)/(2*(1 - n*sin(z)**2)))/(2*(m - n)*(n - 1))
    assert P(n, z, m).diff(z) == 1/(sqrt(1 - m*sin(z)**2)*(1 - n*sin(z)**2))
    assert P(n, z, m).diff(m) == (E(z, m)/(m - 1) + P(n, z, m) -
        m*sin(2*z)/(2*(m - 1)*sqrt(1 - m*sin(z)**2)))/(2*(n - m))
    assert P(n, m).diff(n) == (E(m) + (m - n)*K(m)/n +
        (n**2 - m)*P(n, m)/n)/(2*(m - n)*(n - 1))
    assert P(n, m).diff(m) == (E(m)/(m - 1) + P(n, m))/(2*(n - m))
    rx, ry = randcplx(), randcplx()
    assert td(P(n, rx, ry), n)
    assert td(P(rx, z, ry), z)
    assert td(P(rx, ry, m), m)

    assert P(n, z, m).series(z) == z + z**3*(m/6 + n/3) + \
        z**5*(3*m**2/40 + m*n/10 - m/30 + n**2/5 - n/15) + O(z**6)


def test_P_as_integral():
    assert str(P(n, z, m).as_integral) == \
        str(Integral(1/((1 - n*sin(t)**2)*sqrt(1 - m*sin(t)**2)), (t, 0, z)))
    assert str(P(n, m).as_integral) == \
        str(Integral(1/((1 - n*sin(t)**2)*sqrt(1 - m*sin(t)**2)), (t, 0, pi/2)))<|MERGE_RESOLUTION|>--- conflicted
+++ resolved
@@ -1,9 +1,5 @@
 from sympy import (S, Symbol, pi, I, oo, zoo, sin, sqrt, tan, gamma,
-<<<<<<< HEAD
-    atanh, hyper, meijerg, O, Dummy, Integral)
-=======
-    atanh, hyper, meijerg, O, Rational)
->>>>>>> d85c30ef
+    atanh, hyper, meijerg, O, Dummy, Integral, Rational)
 from sympy.functions.special.elliptic_integrals import (elliptic_k as K,
     elliptic_f as F, elliptic_e as E, elliptic_pi as P)
 from sympy.utilities.randtest import (test_derivative_numerically as td,
