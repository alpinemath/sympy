<<<<<<< HEAD
from sympy.concrete.summations import Sum
from sympy.core.numbers import (oo, pi)
from sympy.core.relational import Eq
from sympy.core.singleton import S
from sympy.core.symbol import (Dummy, symbols)
from sympy.functions.combinatorial.factorials import factorial
from sympy.functions.elementary.complexes import (Abs, arg)
from sympy.functions.elementary.exponential import exp
from sympy.functions.elementary.miscellaneous import sqrt
from sympy.functions.elementary.piecewise import Piecewise
from sympy.functions.special.beta_functions import beta
from sympy.functions.special.error_functions import erf
from sympy.functions.special.gamma_functions import gamma
from sympy.integrals.integrals import Integral
from sympy.sets.sets import Interval
=======
from sympy import (symbols, S, erf, sqrt, pi, exp, gamma, Interval, oo, beta,
                    Eq, Piecewise, Integral, Sum, factorial)
>>>>>>> 42824339
from sympy.stats import (Normal, P, E, density, Gamma, Poisson, Rayleigh,
                        variance, Bernoulli, Beta, Uniform, cdf)
from sympy.stats.compound_rv import CompoundDistribution, CompoundPSpace
from sympy.stats.crv_types import NormalDistribution
from sympy.stats.drv_types import PoissonDistribution
from sympy.stats.frv_types import BernoulliDistribution
from sympy.testing.pytest import raises, ignore_warnings
from sympy.stats.joint_rv_types import MultivariateNormalDistribution

from sympy.abc import x


# helpers for testing troublesome unevaluated expressions
flat = lambda s: ''.join(str(s).split())
streq = lambda *a: len(set(map(flat, a))) == 1
assert streq(x, x)
assert streq(x, 'x')
assert not streq(x, x + 1)


def test_normal_CompoundDist():
    X = Normal('X', 1, 2)
    Y = Normal('X', X, 4)
    assert density(Y)(x).simplify() == sqrt(10)*exp(-x**2/40 + x/20 - S(1)/40)/(20*sqrt(pi))
    assert E(Y) == 1 # it is always equal to mean of X
    assert P(Y > 1) == S(1)/2 # as 1 is the mean
    assert P(Y > 5).simplify() ==  S(1)/2 - erf(sqrt(10)/5)/2
    assert variance(Y) == variance(X) + 4**2 # 2**2 + 4**2
    # https://math.stackexchange.com/questions/1484451/
    # (Contains proof of E and variance computation)


def test_poisson_CompoundDist():
    k, t, y = symbols('k t y', positive=True, real=True)
    G = Gamma('G', k, t)
    D = Poisson('P', G)
    assert density(D)(y).simplify() == t**y*(t + 1)**(-k - y)*gamma(k + y)/(gamma(k)*gamma(y + 1))
    # https://en.wikipedia.org/wiki/Negative_binomial_distribution#Gamma%E2%80%93Poisson_mixture
    assert E(D).simplify() == k*t # mean of NegativeBinomialDistribution


def test_bernoulli_CompoundDist():
    X = Beta('X', 1, 2)
    Y = Bernoulli('Y', X)
    assert density(Y).dict == {0: S(2)/3, 1: S(1)/3}
    assert E(Y) == P(Eq(Y, 1)) == S(1)/3
    assert variance(Y) == S(2)/9
    assert cdf(Y) == {0: S(2)/3, 1: 1}

    # test issue 8128
    a = Bernoulli('a', S(1)/2)
    b = Bernoulli('b', a)
    assert density(b).dict == {0: S(1)/2, 1: S(1)/2}
    assert P(b > 0.5) == S(1)/2

    X = Uniform('X', 0, 1)
    Y = Bernoulli('Y', X)
    assert E(Y) == S(1)/2
    assert P(Eq(Y, 1)) == E(Y)


def test_unevaluated_CompoundDist():
    # these tests need to be removed once they work with evaluation as they are currently not
    # evaluated completely in sympy.
    R = Rayleigh('R', 4)
    X = Normal('X', 3, R)
    ans = '''
        Piecewise(((-sqrt(pi)*sinh(x/4 - 3/4) + sqrt(pi)*cosh(x/4 - 3/4))/(
        8*sqrt(pi)), Abs(arg(x - 3)) <= pi/4), (Integral(sqrt(2)*exp(-(x - 3)
        **2/(2*R**2))*exp(-R**2/32)/(32*sqrt(pi)), (R, 0, oo)), True))'''
    assert streq(density(X)(x), ans)

    expre = '''
        Integral(X*Integral(sqrt(2)*exp(-(X-3)**2/(2*R**2))*exp(-R**2/32)/(32*
        sqrt(pi)),(R,0,oo)),(X,-oo,oo))'''
    with ignore_warnings(UserWarning): ### TODO: Restore tests once warnings are removed
        assert streq(E(X, evaluate=False).rewrite(Integral), expre)

    X = Poisson('X', 1)
    Y = Poisson('Y', X)
    Z = Poisson('Z', Y)
    exprd = Sum(exp(-Y)*Y**x*Sum(exp(-1)*exp(-X)*X**Y/(factorial(X)*factorial(Y)
                ), (X, 0, oo))/factorial(x), (Y, 0, oo))
    assert density(Z)(x) == exprd

    N = Normal('N', 1, 2)
    M = Normal('M', 3, 4)
    D = Normal('D', M, N)
    exprd = '''
        Integral(sqrt(2)*exp(-(N-1)**2/8)*Integral(exp(-(x-M)**2/(2*N**2))*exp
        (-(M-3)**2/32)/(8*pi*N),(M,-oo,oo))/(4*sqrt(pi)),(N,-oo,oo))'''
    assert streq(density(D, evaluate=False)(x), exprd)


def test_Compound_Distribution():
    X = Normal('X', 2, 4)
    N = NormalDistribution(X, 4)
    C = CompoundDistribution(N)
    assert C.is_Continuous
    assert C.set == Interval(-oo, oo)
    assert C.pdf(x, evaluate=True).simplify() == exp(-x**2/64 + x/16 - S(1)/16)/(8*sqrt(pi))

    assert not isinstance(CompoundDistribution(NormalDistribution(2, 3)),
                            CompoundDistribution)
    M = MultivariateNormalDistribution([1, 2], [[2, 1], [1, 2]])
    raises(NotImplementedError, lambda: CompoundDistribution(M))

    X = Beta('X', 2, 4)
    B = BernoulliDistribution(X, 1, 0)
    C = CompoundDistribution(B)
    assert C.is_Finite
    assert C.set == {0, 1}
    y = symbols('y', negative=False, integer=True)
    assert C.pdf(y, evaluate=True) == Piecewise((S(1)/(30*beta(2, 4)), Eq(y, 0)),
                (S(1)/(60*beta(2, 4)), Eq(y, 1)), (0, True))

    k, t, z = symbols('k t z', positive=True, real=True)
    G = Gamma('G', k, t)
    X = PoissonDistribution(G)
    C = CompoundDistribution(X)
    assert C.is_Discrete
    assert C.set == S.Naturals0
    assert C.pdf(z, evaluate=True).simplify() == t**z*(t + 1)**(-k - z)*gamma(k \
                    + z)/(gamma(k)*gamma(z + 1))


def test_compound_pspace():
    X = Normal('X', 2, 4)
    Y = Normal('Y', 3, 6)
    assert not isinstance(Y.pspace, CompoundPSpace)
    N = NormalDistribution(1, 2)
    D = PoissonDistribution(3)
    B = BernoulliDistribution(0.2, 1, 0)
    pspace1 = CompoundPSpace('N', N)
    pspace2 = CompoundPSpace('D', D)
    pspace3 = CompoundPSpace('B', B)
    assert not isinstance(pspace1, CompoundPSpace)
    assert not isinstance(pspace2, CompoundPSpace)
    assert not isinstance(pspace3, CompoundPSpace)
    M = MultivariateNormalDistribution([1, 2], [[2, 1], [1, 2]])
    raises(ValueError, lambda: CompoundPSpace('M', M))
    Y = Normal('Y', X, 6)
    assert isinstance(Y.pspace, CompoundPSpace)
    assert Y.pspace.distribution == CompoundDistribution(NormalDistribution(X, 6))
    assert Y.pspace.domain.set == Interval(-oo, oo)<|MERGE_RESOLUTION|>--- conflicted
+++ resolved
@@ -1,11 +1,9 @@
-<<<<<<< HEAD
 from sympy.concrete.summations import Sum
 from sympy.core.numbers import (oo, pi)
 from sympy.core.relational import Eq
 from sympy.core.singleton import S
-from sympy.core.symbol import (Dummy, symbols)
+from sympy.core.symbol import symbols
 from sympy.functions.combinatorial.factorials import factorial
-from sympy.functions.elementary.complexes import (Abs, arg)
 from sympy.functions.elementary.exponential import exp
 from sympy.functions.elementary.miscellaneous import sqrt
 from sympy.functions.elementary.piecewise import Piecewise
@@ -14,10 +12,6 @@
 from sympy.functions.special.gamma_functions import gamma
 from sympy.integrals.integrals import Integral
 from sympy.sets.sets import Interval
-=======
-from sympy import (symbols, S, erf, sqrt, pi, exp, gamma, Interval, oo, beta,
-                    Eq, Piecewise, Integral, Sum, factorial)
->>>>>>> 42824339
 from sympy.stats import (Normal, P, E, density, Gamma, Poisson, Rayleigh,
                         variance, Bernoulli, Beta, Uniform, cdf)
 from sympy.stats.compound_rv import CompoundDistribution, CompoundPSpace
