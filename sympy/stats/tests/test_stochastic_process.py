from sympy import (S, symbols, FiniteSet, Eq, Matrix, MatrixSymbol, Float, And,
                   ImmutableMatrix, Ne, Lt, Gt, exp, Not, Rational, Lambda, erf,
                   Piecewise, factorial, Interval, oo, Contains, sqrt, pi,
                   gamma, lowergamma, Sum)
from sympy.stats import (DiscreteMarkovChain, P, TransitionMatrixOf, E,
                         StochasticStateSpaceOf, variance, ContinuousMarkovChain,
<<<<<<< HEAD
                         BernoulliProcess, PoissonProcess, WienerProcess,
                         GammaProcess)
=======
                         BernoulliProcess, sample_stochastic_process)
>>>>>>> bfd2fa05
from sympy.stats.joint_rv import JointDistribution, JointDistributionHandmade
from sympy.stats.rv import RandomIndexedSymbol
from sympy.stats.symbolic_probability import Probability, Expectation
from sympy.testing.pytest import raises, skip
from sympy.external import import_module
from sympy.stats.frv_types import BernoulliDistribution
from sympy.stats.drv_types import PoissonDistribution
from sympy.stats.crv_types import NormalDistribution, GammaDistribution


def test_DiscreteMarkovChain():

    # pass only the name
    X = DiscreteMarkovChain("X")
    assert X.state_space == S.Reals
    assert X.index_set == S.Naturals0
    assert X.transition_probabilities == None
    t = symbols('t', positive=True, integer=True)
    assert isinstance(X[t], RandomIndexedSymbol)
    assert E(X[0]) == Expectation(X[0])
    raises(TypeError, lambda: DiscreteMarkovChain(1))
    raises(NotImplementedError, lambda: X(t))

    raises(ValueError, lambda: sample_stochastic_process(t))
    raises(ValueError, lambda: next(sample_stochastic_process(X)))
    # pass name and state_space
    Y = DiscreteMarkovChain("Y", [1, 2, 3])
    assert Y.transition_probabilities == None
    assert Y.state_space == FiniteSet(1, 2, 3)
    assert P(Eq(Y[2], 1), Eq(Y[0], 2)) == Probability(Eq(Y[2], 1), Eq(Y[0], 2))
    assert E(X[0]) == Expectation(X[0])
    raises(TypeError, lambda: DiscreteMarkovChain("Y", dict((1, 1))))
    raises(ValueError, lambda: next(sample_stochastic_process(Y)))

    # pass name, state_space and transition_probabilities
    T = Matrix([[0.5, 0.2, 0.3],[0.2, 0.5, 0.3],[0.2, 0.3, 0.5]])
    TS = MatrixSymbol('T', 3, 3)
    Y = DiscreteMarkovChain("Y", [0, 1, 2], T)
    YS = DiscreteMarkovChain("Y", [0, 1, 2], TS)
    assert YS._transient2transient() == None
    assert YS._transient2absorbing() == None
    assert Y.joint_distribution(1, Y[2], 3) == JointDistribution(Y[1], Y[2], Y[3])
    raises(ValueError, lambda: Y.joint_distribution(Y[1].symbol, Y[2].symbol))
    assert P(Eq(Y[3], 2), Eq(Y[1], 1)).round(2) == Float(0.36, 2)
    assert str(P(Eq(YS[3], 2), Eq(YS[1], 1))) == \
        "T[0, 2]*T[1, 0] + T[1, 1]*T[1, 2] + T[1, 2]*T[2, 2]"
    assert P(Eq(YS[1], 1), Eq(YS[2], 2)) == Probability(Eq(YS[1], 1))
    assert P(Eq(YS[3], 3), Eq(YS[1], 1)) is S.Zero
    TO = Matrix([[0.25, 0.75, 0],[0, 0.25, 0.75],[0.75, 0, 0.25]])
    assert P(Eq(Y[3], 2), Eq(Y[1], 1) & TransitionMatrixOf(Y, TO)).round(3) == Float(0.375, 3)
    assert E(Y[3], evaluate=False) == Expectation(Y[3])
    assert E(Y[3], Eq(Y[2], 1)).round(2) == Float(1.1, 3)
    TSO = MatrixSymbol('T', 4, 4)
    raises(ValueError, lambda: str(P(Eq(YS[3], 2), Eq(YS[1], 1) & TransitionMatrixOf(YS, TSO))))
    raises(TypeError, lambda: DiscreteMarkovChain("Z", [0, 1, 2], symbols('M')))
    raises(ValueError, lambda: DiscreteMarkovChain("Z", [0, 1, 2], MatrixSymbol('T', 3, 4)))
    raises(ValueError, lambda: E(Y[3], Eq(Y[2], 6)))
    raises(ValueError, lambda: E(Y[2], Eq(Y[3], 1)))


    # extended tests for probability queries
    TO1 = Matrix([[Rational(1, 4), Rational(3, 4), 0],[Rational(1, 3), Rational(1, 3), Rational(1, 3)],[0, Rational(1, 4), Rational(3, 4)]])
    assert P(And(Eq(Y[2], 1), Eq(Y[1], 1), Eq(Y[0], 0)),
            Eq(Probability(Eq(Y[0], 0)), Rational(1, 4)) & TransitionMatrixOf(Y, TO1)) == Rational(1, 16)
    assert P(And(Eq(Y[2], 1), Eq(Y[1], 1), Eq(Y[0], 0)), TransitionMatrixOf(Y, TO1)) == \
            Probability(Eq(Y[0], 0))/4
    assert P(Lt(X[1], 2) & Gt(X[1], 0), Eq(X[0], 2) &
        StochasticStateSpaceOf(X, [0, 1, 2]) & TransitionMatrixOf(X, TO1)) == Rational(1, 4)
    assert P(Ne(X[1], 2) & Ne(X[1], 1), Eq(X[0], 2) &
        StochasticStateSpaceOf(X, [0, 1, 2]) & TransitionMatrixOf(X, TO1)) is S.Zero
    assert P(And(Eq(Y[2], 1), Eq(Y[1], 1), Eq(Y[0], 0)), Eq(Y[1], 1)) == 0.1*Probability(Eq(Y[0], 0))

    # testing properties of Markov chain
    TO2 = Matrix([[S.One, 0, 0],[Rational(1, 3), Rational(1, 3), Rational(1, 3)],[0, Rational(1, 4), Rational(3, 4)]])
    TO3 = Matrix([[Rational(1, 4), Rational(3, 4), 0],[Rational(1, 3), Rational(1, 3), Rational(1, 3)],[0, Rational(1, 4), Rational(3, 4)]])
    Y2 = DiscreteMarkovChain('Y', trans_probs=TO2)
    Y3 = DiscreteMarkovChain('Y', trans_probs=TO3)
    assert Y3._transient2absorbing() == None
    raises (ValueError, lambda: Y3.fundamental_matrix())
    assert Y2.is_absorbing_chain() == True
    assert Y3.is_absorbing_chain() == False
    TO4 = Matrix([[Rational(1, 5), Rational(2, 5), Rational(2, 5)], [Rational(1, 10), S.Half, Rational(2, 5)], [Rational(3, 5), Rational(3, 10), Rational(1, 10)]])
    Y4 = DiscreteMarkovChain('Y', trans_probs=TO4)
    w = ImmutableMatrix([[Rational(11, 39), Rational(16, 39), Rational(4, 13)]])
    assert Y4.limiting_distribution == w
    assert Y4.is_regular() == True
    TS1 = MatrixSymbol('T', 3, 3)
    Y5 = DiscreteMarkovChain('Y', trans_probs=TS1)
    assert Y5.limiting_distribution(w, TO4).doit() == True
    TO6 = Matrix([[S.One, 0, 0, 0, 0],[S.Half, 0, S.Half, 0, 0],[0, S.Half, 0, S.Half, 0], [0, 0, S.Half, 0, S.Half], [0, 0, 0, 0, 1]])
    Y6 = DiscreteMarkovChain('Y', trans_probs=TO6)
    assert Y6._transient2absorbing() == ImmutableMatrix([[S.Half, 0], [0, 0], [0, S.Half]])
    assert Y6._transient2transient() == ImmutableMatrix([[0, S.Half, 0], [S.Half, 0, S.Half], [0, S.Half, 0]])
    assert Y6.fundamental_matrix() == ImmutableMatrix([[Rational(3, 2), S.One, S.Half], [S.One, S(2), S.One], [S.Half, S.One, Rational(3, 2)]])
    assert Y6.absorbing_probabilites() == ImmutableMatrix([[Rational(3, 4), Rational(1, 4)], [S.Half, S.Half], [Rational(1, 4), Rational(3, 4)]])

    # testing miscellaneous queries
    T = Matrix([[S.Half, Rational(1, 4), Rational(1, 4)],
                [Rational(1, 3), 0, Rational(2, 3)],
                [S.Half, S.Half, 0]])
    X = DiscreteMarkovChain('X', [0, 1, 2], T)
    assert P(Eq(X[1], 2) & Eq(X[2], 1) & Eq(X[3], 0),
    Eq(P(Eq(X[1], 0)), Rational(1, 4)) & Eq(P(Eq(X[1], 1)), Rational(1, 4))) == Rational(1, 12)
    assert P(Eq(X[2], 1) | Eq(X[2], 2), Eq(X[1], 1)) == Rational(2, 3)
    assert P(Eq(X[2], 1) & Eq(X[2], 2), Eq(X[1], 1)) is S.Zero
    assert P(Ne(X[2], 2), Eq(X[1], 1)) == Rational(1, 3)
    assert E(X[1]**2, Eq(X[0], 1)) == Rational(8, 3)
    assert variance(X[1], Eq(X[0], 1)) == Rational(8, 9)
    raises(ValueError, lambda: E(X[1], Eq(X[2], 1)))


def test_sample_stochastic_process():
    if not import_module('scipy'):
        skip('SciPy Not installed. Skip sampling tests')
    import random
    random.seed(0)
    numpy = import_module('numpy')
    if numpy:
        numpy.random.seed(0) # scipy uses numpy to sample so to set its seed
    T = Matrix([[0.5, 0.2, 0.3],[0.2, 0.5, 0.3],[0.2, 0.3, 0.5]])
    Y = DiscreteMarkovChain("Y", [0, 1, 2], T)
    for samps in range(10):
        assert next(sample_stochastic_process(Y)) in Y.state_space

    T = Matrix([[S.Half, Rational(1, 4), Rational(1, 4)],
                [Rational(1, 3), 0, Rational(2, 3)],
                [S.Half, S.Half, 0]])
    X = DiscreteMarkovChain('X', [0, 1, 2], T)
    for samps in range(10):
        assert next(sample_stochastic_process(X)) in X.state_space


def test_ContinuousMarkovChain():
    T1 = Matrix([[S(-2), S(2), S.Zero],
                 [S.Zero, S.NegativeOne, S.One],
                 [Rational(3, 2), Rational(3, 2), S(-3)]])
    C1 = ContinuousMarkovChain('C', [0, 1, 2], T1)
    assert C1.limiting_distribution() == ImmutableMatrix([[Rational(3, 19), Rational(12, 19), Rational(4, 19)]])

    T2 = Matrix([[-S.One, S.One, S.Zero], [S.One, -S.One, S.Zero], [S.Zero, S.One, -S.One]])
    C2 = ContinuousMarkovChain('C', [0, 1, 2], T2)
    A, t = C2.generator_matrix, symbols('t', positive=True)
    assert C2.transition_probabilities(A)(t) == Matrix([[S.Half + exp(-2*t)/2, S.Half - exp(-2*t)/2, 0],
                                                       [S.Half - exp(-2*t)/2, S.Half + exp(-2*t)/2, 0],
                                                       [S.Half - exp(-t) + exp(-2*t)/2, S.Half - exp(-2*t)/2, exp(-t)]])
    assert P(Eq(C2(1), 1), Eq(C2(0), 1), evaluate=False) == Probability(Eq(C2(1), 1))
    assert P(Eq(C2(1), 1), Eq(C2(0), 1)) == exp(-2)/2 + S.Half
    assert P(Eq(C2(1), 0) & Eq(C2(2), 1) & Eq(C2(3), 1),
                Eq(P(Eq(C2(1), 0)), S.Half)) == (Rational(1, 4) - exp(-2)/4)*(exp(-2)/2 + S.Half)
    assert P(Not(Eq(C2(1), 0) & Eq(C2(2), 1) & Eq(C2(3), 2)) |
                (Eq(C2(1), 0) & Eq(C2(2), 1) & Eq(C2(3), 2)),
                Eq(P(Eq(C2(1), 0)), Rational(1, 4)) & Eq(P(Eq(C2(1), 1)), Rational(1, 4))) is S.One
    assert E(C2(Rational(3, 2)), Eq(C2(0), 2)) == -exp(-3)/2 + 2*exp(Rational(-3, 2)) + S.Half
    assert variance(C2(Rational(3, 2)), Eq(C2(0), 1)) == ((S.Half - exp(-3)/2)**2*(exp(-3)/2 + S.Half)
                                                    + (Rational(-1, 2) - exp(-3)/2)**2*(S.Half - exp(-3)/2))
    raises(KeyError, lambda: P(Eq(C2(1), 0), Eq(P(Eq(C2(1), 1)), S.Half)))
    assert P(Eq(C2(1), 0), Eq(P(Eq(C2(5), 1)), S.Half)) == Probability(Eq(C2(1), 0))
    TS1 = MatrixSymbol('G', 3, 3)
    CS1 = ContinuousMarkovChain('C', [0, 1, 2], TS1)
    A = CS1.generator_matrix
    assert CS1.transition_probabilities(A)(t) == exp(t*A)

def test_BernoulliProcess():

    B = BernoulliProcess("B", p=0.6, success=1, failure=0)
    assert B.state_space == FiniteSet(0, 1)
    assert B.index_set == S.Naturals0
    assert B.success == 1
    assert B.failure == 0

    X = BernoulliProcess("X", p=Rational(1,3), success='H', failure='T')
    assert X.state_space == FiniteSet('H', 'T')
    H, T = symbols("H,T")
    assert E(X[1]+X[2]*X[3]) == H**2/9 + 4*H*T/9 + H/3 + 4*T**2/9 + 2*T/3

    t, x = symbols('t, x', positive=True, integer=True)
    assert isinstance(B[t], RandomIndexedSymbol)

    raises(ValueError, lambda: BernoulliProcess("X", p=1.1, success=1, failure=0))
    raises(NotImplementedError, lambda: B(t))

    raises(IndexError, lambda: B[-3])
    assert B.joint_distribution(B[3], B[9]) == JointDistributionHandmade(Lambda((B[3], B[9]),
                Piecewise((0.6, Eq(B[3], 1)), (0.4, Eq(B[3], 0)), (0, True))
                *Piecewise((0.6, Eq(B[9], 1)), (0.4, Eq(B[9], 0)), (0, True))))

    assert B.joint_distribution(2, B[4]) == JointDistributionHandmade(Lambda((B[2], B[4]),
                Piecewise((0.6, Eq(B[2], 1)), (0.4, Eq(B[2], 0)), (0, True))
                *Piecewise((0.6, Eq(B[4], 1)), (0.4, Eq(B[4], 0)), (0, True))))

    # Test for the sum distribution of Bernoulli Process RVs
    Y = B[1] + B[2] + B[3]
    assert P(Eq(Y, 0)).round(2) == Float(0.06, 1)
    assert P(Eq(Y, 2)).round(2) == Float(0.43, 2)
    assert P(Eq(Y, 4)).round(2) == 0
    assert P(Gt(Y, 1)).round(2) == Float(0.65, 2)
    # Test for independency of each Random Indexed variable
    assert P(Eq(B[1], 0) & Eq(B[2], 1) & Eq(B[3], 0) & Eq(B[4], 1)).round(2) == Float(0.06, 1)

    assert E(2 * B[1] + B[2]).round(2) == Float(1.80, 3)
    assert E(2 * B[1] + B[2] + 5).round(2) == Float(6.80, 3)
    assert E(B[2] * B[4] + B[10]).round(2) == Float(0.96, 2)
    assert E(B[2] > 0, Eq(B[1],1) & Eq(B[2],1)).round(2) == Float(0.60,2)
    assert E(B[1]) == 0.6
    assert P(B[1] > 0).round(2) == Float(0.60, 2)
    assert P(B[1] < 1).round(2) == Float(0.40, 2)
    assert P(B[1] > 0, B[2] <= 1).round(2) == Float(0.60, 2)
    assert P(B[12] * B[5] > 0).round(2) == Float(0.36, 2)
    assert P(B[12] * B[5] > 0, B[4] < 1).round(2) == Float(0.36, 2)
    assert P(Eq(B[2], 1), B[2] > 0) == 1
    assert P(Eq(B[5], 3)) == 0
    assert P(Eq(B[1], 1), B[1] < 0) == 0
    assert P(B[2] > 0, Eq(B[2], 1)) == 1
    assert P(B[2] < 0, Eq(B[2], 1)) == 0
    assert P(B[2] > 0, B[2]==7) == 0
    assert P(B[5] > 0, B[5]) == BernoulliDistribution(0.6, 0, 1)
    raises(ValueError, lambda: P(3))
    raises(ValueError, lambda: P(B[3] > 0, 3))

    # test issue 19456
    expr = Sum(B[t], (t, 0, 4))
    expr2 = Sum(B[t], (t, 1, 3))
    expr3 = Sum(B[t]**2, (t, 1, 3))
    assert expr.doit() == B[0] + B[1] + B[2] + B[3] + B[4]
    assert expr2.doit() == Y
    assert expr3.doit() == B[1]**2 + B[2]**2 + B[3]**2
    assert B[2*t].free_symbols == {B[2*t], t}
    assert B[4].free_symbols == {B[4]}
    assert B[x*t].free_symbols == {B[x*t], x, t}


def test_PoissonProcess():
    X = PoissonProcess("X", 3)
    assert X.state_space == S.Naturals0
    assert X.index_set == Interval(0, oo)
    assert X.lamda == 3

    t, d, x, y = symbols('t d x y', positive=True)
    assert isinstance(X(t), RandomIndexedSymbol)
    assert X.distribution(X(t)) == PoissonDistribution(3*t)
    raises(ValueError, lambda: PoissonProcess("X", -1))
    raises(NotImplementedError, lambda: X[t])
    raises(IndexError, lambda: X(-5))

    assert X.joint_distribution(X(2), X(3)) == JointDistributionHandmade(Lambda((X(2), X(3)),
                6**X(2)*9**X(3)*exp(-15)/(factorial(X(2))*factorial(X(3)))))

    assert X.joint_distribution(4, 6) == JointDistributionHandmade(Lambda((X(4), X(6)),
                12**X(4)*18**X(6)*exp(-30)/(factorial(X(4))*factorial(X(6)))))

    assert P(X(t) < 1) == exp(-3*t)
    assert P(Eq(X(t), 0), Contains(t, Interval.Lopen(3, 5))) == exp(-6) # exp(-2*lamda)
    res = P(Eq(X(t), 1), Contains(t, Interval.Lopen(3, 4)))
    assert res == 3*exp(-3)

    # Equivalent to P(Eq(X(t), 1))**4 because of non-overlapping intervals
    assert P(Eq(X(t), 1) & Eq(X(d), 1) & Eq(X(x), 1) & Eq(X(y), 1), Contains(t, Interval.Lopen(0, 1))
    & Contains(d, Interval.Lopen(1, 2)) & Contains(x, Interval.Lopen(2, 3))
    & Contains(y, Interval.Lopen(3, 4))) == res**4

    # Return Probability because of overlapping intervals
    assert P(Eq(X(t), 2) & Eq(X(d), 3), Contains(t, Interval.Lopen(0, 2))
    & Contains(d, Interval.Ropen(2, 4))) == \
                Probability(Eq(X(d), 3) & Eq(X(t), 2), Contains(t, Interval.Lopen(0, 2))
                & Contains(d, Interval.Ropen(2, 4)))

    raises(ValueError, lambda: P(Eq(X(t), 2) & Eq(X(d), 3),
    Contains(t, Interval.Lopen(0, 4)) & Contains(d, Interval.Lopen(3, oo)))) # no bound on d
    assert P(Eq(X(3), 2)) == 81*exp(-9)/2
    assert P(Eq(X(t), 2), Contains(t, Interval.Lopen(0, 5))) == 225*exp(-15)/2

    # Check that probability works correctly by adding it to 1
    res1 = P(X(t) <= 3, Contains(t, Interval.Lopen(0, 5)))
    res2 = P(X(t) > 3, Contains(t, Interval.Lopen(0, 5)))
    assert res1 == 691*exp(-15)
    assert (res1 + res2).simplify() == 1

    # Check Not and  Or
    assert P(Not(Eq(X(t), 2) & (X(d) > 3)), Contains(t, Interval.Ropen(2, 4)) & \
            Contains(d, Interval.Lopen(7, 8))).simplify() == -18*exp(-6) + 234*exp(-9) + 1
    assert P(Eq(X(t), 2) | Ne(X(t), 4), Contains(t, Interval.Ropen(2, 4))) == 1 - 36*exp(-6)
    raises(ValueError, lambda: P(X(t) > 2, X(t) + X(d)))
    assert E(X(t)) == 3*t  # property of the distribution at a given timestamp
    assert E(X(t)**2 + X(d)*2 + X(y)**3, Contains(t, Interval.Lopen(0, 1))
        & Contains(d, Interval.Lopen(1, 2)) & Contains(y, Interval.Ropen(3, 4))) == 75
    assert E(X(t)**2, Contains(t, Interval.Lopen(0, 1))) == 12
    assert E(x*(X(t) + X(d))*(X(t)**2+X(d)**2), Contains(t, Interval.Lopen(0, 1))
    & Contains(d, Interval.Ropen(1, 2))) == \
            Expectation(x*(X(d) + X(t))*(X(d)**2 + X(t)**2), Contains(t, Interval.Lopen(0, 1))
            & Contains(d, Interval.Ropen(1, 2)))

    # Value Error because of infinite time bound
    raises(ValueError, lambda: E(X(t)**3, Contains(t, Interval.Lopen(1, oo))))

    # Equivalent to E(X(t)**2) - E(X(d)**2) == E(X(1)**2) - E(X(1)**2) == 0
    assert E((X(t) + X(d))*(X(t) - X(d)), Contains(t, Interval.Lopen(0, 1))
        & Contains(d, Interval.Lopen(1, 2))) == 0
    assert E(X(2) + x*E(X(5))) == 15*x + 6
    assert E(x*X(1) + y) == 3*x + y
    assert P(Eq(X(1), 2) & Eq(X(t), 3), Contains(t, Interval.Lopen(1, 2))) == 81*exp(-6)/4
    Y = PoissonProcess("Y", 6)
    Z = X + Y
    assert Z.lamda == X.lamda + Y.lamda == 9
    raises(ValueError, lambda: X + 5) # should be added be only PoissonProcess instance
    N, M = Z.split(4, 5)
    assert N.lamda == 4
    assert M.lamda == 5
    raises(ValueError, lambda: Z.split(3, 2)) # 2+3 != 9

    raises(ValueError, lambda :P(Eq(X(t), 0), Contains(t, Interval.Lopen(1, 3)) & Eq(X(1), 0)))
    # check if it handles queries with two random variables in one args
    res1 = P(Eq(N(3), N(5)))
    assert res1 == P(Eq(N(t), 0), Contains(t, Interval(3, 5)))
    res2 = P(N(3) > N(1))
    assert res2 == P((N(t) > 0), Contains(t, Interval(1, 3)))
    assert P(N(3) < N(1)) == 0 # condition is not possible
    res3 = P(N(3) <= N(1)) # holds only for Eq(N(3), N(1))
    assert res3 == P(Eq(N(t), 0), Contains(t, Interval(1, 3)))

    # tests from https://www.probabilitycourse.com/chapter11/11_1_2_basic_concepts_of_the_poisson_process.php
    X = PoissonProcess('X', 10) # 11.1
    assert P(Eq(X(S(1)/3), 3) & Eq(X(1), 10)).evalf() == 0.0325439914084338
    assert P(Eq(X(S(1)/3), 3), Eq(X(1), 10)).evalf() == 0.0325439914084338
    assert P(Eq(X(1), 1), Eq(X(S(1)/3), 3)) == 0
    assert P(Eq(X(1), 10), Eq(X(S(1)/3), 3)) == P(Eq(X(S(2)/3), 7))

    X = PoissonProcess('X', 2) # 11.2
    assert P(X(S(1)/2) < 1) == exp(-1)
    assert P(X(3) < 1, Eq(X(1), 0)) == exp(-4)
    assert P(Eq(X(4), 3), Eq(X(2), 3)) == exp(-4)

    X = PoissonProcess('X', 3)
    assert P(Eq(X(2), 5) & Eq(X(1), 2)) == Rational(81, 4)*exp(-6)

    # check few properties
    assert P(X(2) <= 3, X(1)>=1) == 3*P(Eq(X(1), 0)) + 2*P(Eq(X(1), 1)) + P(Eq(X(1), 2))
    assert P(X(2) <= 3, X(1) > 1) == 2*P(Eq(X(1), 0)) + 1*P(Eq(X(1), 1))
    assert P(Eq(X(2), 5) & Eq(X(1), 2)) == P(Eq(X(1), 3))*P(Eq(X(1), 2))
    assert P(Eq(X(3), 4), Eq(X(1), 3)) == P(Eq(X(2), 1))

def test_WienerProcess():
    X = WienerProcess("X")
    assert X.state_space == Interval(0, oo)
    assert X.index_set == Interval(0, oo)

    t, d, x, y = symbols('t d x y', positive=True)
    assert isinstance(X(t), RandomIndexedSymbol)
    assert X.distribution(X(t)) == NormalDistribution(0, sqrt(t))
    raises(ValueError, lambda: PoissonProcess("X", -1))
    raises(NotImplementedError, lambda: X[t])
    raises(IndexError, lambda: X(-2))

    assert X.joint_distribution(X(2), X(3)) == JointDistributionHandmade(
        Lambda((X(2), X(3)), sqrt(6)*exp(-X(2)**2/4)*exp(-X(3)**2/6)/(12*pi)))
    assert X.joint_distribution(4, 6) == JointDistributionHandmade(
        Lambda((X(4), X(6)), sqrt(6)*exp(-X(4)**2/8)*exp(-X(6)**2/12)/(24*pi)))

    assert P(X(t) < 3).simplify() == erf(3*sqrt(2)/(2*sqrt(t)))/2 + S(1)/2
    assert P(X(t) > 2, Contains(t, Interval.Lopen(3, 7))).simplify() == S(1)/2 -\
                erf(sqrt(2)/2)/2

    # Equivalent to P(X(1)>1)**4
    assert P((X(t) > 4) & (X(d) > 3) & (X(x) > 2) & (X(y) > 1),
        Contains(t, Interval.Lopen(0, 1)) & Contains(d, Interval.Lopen(1, 2))
        & Contains(x, Interval.Lopen(2, 3)) & Contains(y, Interval.Lopen(3, 4))).simplify() ==\
        (1 - erf(sqrt(2)/2))*(1 - erf(sqrt(2)))*(1 - erf(3*sqrt(2)/2))*(1 - erf(2*sqrt(2)))/16

    # Contains an overlapping interval so, return Probability
    assert P((X(t)< 2) & (X(d)> 3), Contains(t, Interval.Lopen(0, 2))
        & Contains(d, Interval.Ropen(2, 4))) == Probability((X(d) > 3) & (X(t) < 2),
        Contains(d, Interval.Ropen(2, 4)) & Contains(t, Interval.Lopen(0, 2)))

    assert str(P(Not((X(t) < 5) & (X(d) > 3)), Contains(t, Interval.Ropen(2, 4)) &
        Contains(d, Interval.Lopen(7, 8))).simplify()) == \
                '-(1 - erf(3*sqrt(2)/2))*(2 - erfc(5/2))/4 + 1'
    # Distribution has mean 0 at each timestamp
    assert E(X(t)) == 0
    assert E(x*(X(t) + X(d))*(X(t)**2+X(d)**2), Contains(t, Interval.Lopen(0, 1))
    & Contains(d, Interval.Ropen(1, 2))) == Expectation(x*(X(d) + X(t))*(X(d)**2 + X(t)**2),
    Contains(d, Interval.Ropen(1, 2)) & Contains(t, Interval.Lopen(0, 1)))
    assert E(X(t) + x*E(X(3))) == 0


def test_GammaProcess_symbolic():
    t, d, x, y, g, l = symbols('t d x y g l', positive=True)
    X = GammaProcess("X", l, g)

    raises(NotImplementedError, lambda: X[t])
    raises(IndexError, lambda: X(-1))
    assert isinstance(X(t), RandomIndexedSymbol)

    assert X.distribution(X(t)) == GammaDistribution(g*t, 1/l)
    assert X.joint_distribution(5, X(3)) == JointDistributionHandmade(Lambda(
        (X(5), X(3)), l**(8*g)*exp(-l*X(3))*exp(-l*X(5))*X(3)**(3*g - 1)*X(5)**(5*g
        - 1)/(gamma(3*g)*gamma(5*g))))
    # property of the gamma process at any given timestamp
    assert E(X(t)) == g*t/l
    assert variance(X(t)).simplify() == g*t/l**2

    # Equivalent to E(2*X(1)) + E(X(1)**2) + E(X(1)**3), where E(X(1)) == g/l
    assert E(X(t)**2 + X(d)*2 + X(y)**3, Contains(t, Interval.Lopen(0, 1))
        & Contains(d, Interval.Lopen(1, 2)) & Contains(y, Interval.Ropen(3, 4))) == \
            2*g/l + (g**2 + g)/l**2 + (g**3 + 3*g**2 + 2*g)/l**3

    assert P(X(t) > 3, Contains(t, Interval.Lopen(3, 4))).simplify() == \
                                1 - lowergamma(g, 3*l)/gamma(g) # equivalent to P(X(1)>3)

def test_GammaProcess_numeric():
    t, d, x, y = symbols('t d x y', positive=True)
    X = GammaProcess("X", 1, 2)
    assert X.state_space == Interval(0, oo)
    assert X.index_set == Interval(0, oo)
    assert X.lamda == 1
    assert X.gamma == 2

    raises(ValueError, lambda: GammaProcess("X", -1, 2))
    raises(ValueError, lambda: GammaProcess("X", 0, -2))
    raises(ValueError, lambda: GammaProcess("X", -1, -2))

    # all are independent because of non-overlapping intervals
    assert P((X(t) > 4) & (X(d) > 3) & (X(x) > 2) & (X(y) > 1), Contains(t,
        Interval.Lopen(0, 1)) & Contains(d, Interval.Lopen(1, 2)) & Contains(x,
        Interval.Lopen(2, 3)) & Contains(y, Interval.Lopen(3, 4))).simplify() == \
                                                            120*exp(-10)

    # Check working with Not and Or
    assert P(Not((X(t) < 5) & (X(d) > 3)), Contains(t, Interval.Ropen(2, 4)) &
        Contains(d, Interval.Lopen(7, 8))).simplify() == -4*exp(-3) + 472*exp(-8)/3 + 1
    assert P((X(t) > 2) | (X(t) < 4), Contains(t, Interval.Ropen(1, 4))).simplify() == \
                                            -643*exp(-4)/15 + 109*exp(-2)/15 + 1

    assert E(X(t)) == 2*t # E(X(t)) == gamma*t/l
    assert E(X(2) + x*E(X(5))) == 10*x + 4<|MERGE_RESOLUTION|>--- conflicted
+++ resolved
@@ -4,12 +4,8 @@
                    gamma, lowergamma, Sum)
 from sympy.stats import (DiscreteMarkovChain, P, TransitionMatrixOf, E,
                          StochasticStateSpaceOf, variance, ContinuousMarkovChain,
-<<<<<<< HEAD
                          BernoulliProcess, PoissonProcess, WienerProcess,
-                         GammaProcess)
-=======
-                         BernoulliProcess, sample_stochastic_process)
->>>>>>> bfd2fa05
+                         GammaProcess, sample_stochastic_process)
 from sympy.stats.joint_rv import JointDistribution, JointDistributionHandmade
 from sympy.stats.rv import RandomIndexedSymbol
 from sympy.stats.symbolic_probability import Probability, Expectation
