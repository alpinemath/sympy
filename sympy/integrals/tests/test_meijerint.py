--- conflicted
+++ resolved
@@ -1,4 +1,3 @@
-<<<<<<< HEAD
 from sympy.core.function import expand_func
 from sympy.core.numbers import (I, Rational, oo, pi)
 from sympy.core.singleton import S
@@ -12,11 +11,6 @@
 from sympy.integrals.integrals import (Integral, integrate)
 from sympy.simplify.hyperexpand import hyperexpand
 from sympy.simplify.simplify import simplify
-=======
-from sympy import (meijerg, I, S, integrate, Integral, oo, gamma, cosh,
-    sinc, hyperexpand, exp, simplify, sqrt, pi, erf, erfc, sin, cos,
-    exp_polar, polygamma, hyper, log, expand_func, Rational, re)
->>>>>>> 42824339
 from sympy.integrals.meijerint import (_rewrite_single, _rewrite1,
     meijerint_indefinite, _inflate_g, _create_lookup_table,
     meijerint_definite, meijerint_inversion)
@@ -205,11 +199,7 @@
     # (This is besselj*besselj in disguise, to stop the product from being
     #  recognised in the tables.)
     a, b, s = symbols('a b s')
-<<<<<<< HEAD
     from sympy.functions.elementary.complexes import re
-    from sympy.logic.boolalg import And
-=======
->>>>>>> 42824339
     assert meijerint_definite(meijerg([], [], [a/2], [-a/2], x/4)
                   *meijerg([], [], [b/2], [-b/2], x/4)*x**(s - 1), x, 0, oo
         ) == (
@@ -653,7 +643,6 @@
 
 
 def test_messy():
-<<<<<<< HEAD
     from sympy.functions.elementary.complexes import re
     from sympy.functions.elementary.hyperbolic import (acosh, acoth)
     from sympy.functions.elementary.piecewise import Piecewise
@@ -661,14 +650,7 @@
     from sympy.functions.special.bessel import besselj
     from sympy.functions.special.error_functions import (Chi, E1, Shi, Si)
     from sympy.integrals.transforms import (fourier_transform, laplace_transform)
-    from sympy.logic.boolalg import And
     assert laplace_transform(Si(x), x, s) == ((-atan(s) + pi/2)/s, 0, True)
-=======
-    from sympy import (laplace_transform, Si, Shi, Chi, atan,
-        Piecewise, acoth, E1, besselj, acosh, asin, fourier_transform)
-    assert laplace_transform(Si(x), x, s) == (
-        (-atan(s) + pi/2)/s, 0, True)
->>>>>>> 42824339
 
     assert laplace_transform(Shi(x), x, s) == (
         acoth(s)/s, -oo, s**2 > 1)
