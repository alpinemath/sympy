from sympy import (
    Abs, acos, acosh, Add, adjoint, asin, asinh, atan, Ci, conjugate, cos,
    Derivative, diff, DiracDelta, E, exp, erf, erfi, EulerGamma, factor, Function,
    Heaviside, I, Integral, integrate, Interval, Lambda, LambertW, log,
    Matrix, O, oo, pi, Piecewise, Poly, Rational, S, simplify, sin, tan, sqrt,
    sstr, Sum, Symbol, symbols, sympify, terms_gcd, transpose, trigsimp,
    Tuple, nan, And, Eq, Or
)
from sympy.integrals.risch import NonElementaryIntegral
from sympy.utilities.pytest import XFAIL, raises, slow
from sympy.physics import units

x, y, a, t, x_1, x_2, z = symbols('x y a t x_1 x_2 z')
n = Symbol('n', integer=True)
f = Function('f')


def diff_test(i):
    """Return the set of symbols, s, which were used in testing that
    i.diff(s) agrees with i.doit().diff(s). If there is an error then
    the assertion will fail, causing the test to fail."""
    syms = i.free_symbols
    for s in syms:
        assert (i.diff(s).doit() - i.doit().diff(s)).expand() == 0
    return syms


def test_improper_integral():
    assert integrate(log(x), (x, 0, 1)) == -1
    assert integrate(x**(-2), (x, 1, oo)) == 1


def test_constructor():
    # this is shared by Sum, so testing Integral's constructor
    # is equivalent to testing Sum's
    s1 = Integral(n, n)
    assert s1.limits == (Tuple(n),)
    s2 = Integral(n, (n,))
    assert s2.limits == (Tuple(n),)
    s3 = Integral(Sum(x, (x, 1, y)))
    assert s3.limits == (Tuple(y),)
    s4 = Integral(n, Tuple(n,))
    assert s4.limits == (Tuple(n),)

    s5 = Integral(n, (n, Interval(1, 2)))
    assert s5.limits == (Tuple(n, 1, 2),)


def test_basics():

    assert Integral(0, x) != 0
    assert Integral(x, (x, 1, 1)) != 0
    assert Integral(oo, x) != oo
    assert Integral(S.NaN, x) == S.NaN

    assert diff(Integral(y, y), x) == 0
    assert diff(Integral(x, (x, 0, 1)), x) == 0
    assert diff(Integral(x, x), x) == x
    assert diff(Integral(t, (t, 0, x)), x) == x + Integral(0, (t, 0, x))

    e = (t + 1)**2
    assert diff(integrate(e, (t, 0, x)), x) == \
        diff(Integral(e, (t, 0, x)), x).doit().expand() == \
        ((1 + x)**2).expand()
    assert diff(integrate(e, (t, 0, x)), t) == \
        diff(Integral(e, (t, 0, x)), t) == 0
    assert diff(integrate(e, (t, 0, x)), a) == \
        diff(Integral(e, (t, 0, x)), a) == 0
    assert diff(integrate(e, t), a) == diff(Integral(e, t), a) == 0

    assert integrate(e, (t, a, x)).diff(x) == \
        Integral(e, (t, a, x)).diff(x).doit().expand()
    assert Integral(e, (t, a, x)).diff(x).doit() == ((1 + x)**2)
    assert integrate(e, (t, x, a)).diff(x).doit() == (-(1 + x)**2).expand()

    assert integrate(t**2, (t, x, 2*x)).diff(x) == 7*x**2

    assert Integral(x, x).atoms() == set([x])
    assert Integral(f(x), (x, 0, 1)).atoms() == set([S(0), S(1), x])

    assert diff_test(Integral(x, (x, 3*y))) == set([y])
    assert diff_test(Integral(x, (a, 3*y))) == set([x, y])

    # sum integral of terms
    assert integrate(y + x + exp(x), x) == x*y + x**2/2 + exp(x)

    assert Integral(x).is_commutative
    n = Symbol('n', commutative=False)
    assert Integral(n + x, x).is_commutative is False


def test_basics_multiple():

    assert diff_test(Integral(x, (x, 3*x, 5*y), (y, x, 2*x))) == set([x])
    assert diff_test(Integral(x, (x, 5*y), (y, x, 2*x))) == set([x])
    assert diff_test(Integral(x, (x, 5*y), (y, y, 2*x))) == set([x, y])
    assert diff_test(Integral(y, y, x)) == set([x, y])
    assert diff_test(Integral(y*x, x, y)) == set([x, y])
    assert diff_test(Integral(x + y, y, (y, 1, x))) == set([x])
    assert diff_test(Integral(x + y, (x, x, y), (y, y, x))) == set([x, y])


def test_conjugate_transpose():
    A, B = symbols("A B", commutative=False)

    x = Symbol("x", complex=True)
    p = Integral(A*B, (x,))
    assert p.adjoint().doit() == p.doit().adjoint()
    assert p.conjugate().doit() == p.doit().conjugate()
    assert p.transpose().doit() == p.doit().transpose()

    x = Symbol("x", real=True)
    p = Integral(A*B, (x,))
    assert p.adjoint().doit() == p.doit().adjoint()
    assert p.conjugate().doit() == p.doit().conjugate()
    assert p.transpose().doit() == p.doit().transpose()


def test_integration():
    assert integrate(0, (t, 0, x)) == 0
    assert integrate(3, (t, 0, x)) == 3*x
    assert integrate(t, (t, 0, x)) == x**2/2
    assert integrate(3*t, (t, 0, x)) == 3*x**2/2
    assert integrate(3*t**2, (t, 0, x)) == x**3
    assert integrate(1/t, (t, 1, x)) == log(x)
    assert integrate(-1/t**2, (t, 1, x)) == 1/x - 1
    assert integrate(t**2 + 5*t - 8, (t, 0, x)) == x**3/3 + 5*x**2/2 - 8*x
    assert integrate(x**2, x) == x**3/3
    assert integrate((3*t*x)**5, x) == (3*t)**5 * x**6 / 6

    b = Symbol("b")
    c = Symbol("c")
    assert integrate(a*t, (t, 0, x)) == a*x**2/2
    assert integrate(a*t**4, (t, 0, x)) == a*x**5/5
    assert integrate(a*t**2 + b*t + c, (t, 0, x)) == a*x**3/3 + b*x**2/2 + c*x


def test_multiple_integration():
    assert integrate((x**2)*(y**2), (x, 0, 1), (y, -1, 2)) == Rational(1)
    assert integrate((y**2)*(x**2), x, y) == Rational(1, 9)*(x**3)*(y**3)
    assert integrate(1/(x + 3)/(1 + x)**3, x) == \
        -S(1)/8*log(3 + x) + S(1)/8*log(1 + x) + x/(4 + 8*x + 4*x**2)


def test_issue_3532():
    assert integrate(exp(-x), (x, 0, oo)) == 1


def test_issue_3560():
    assert integrate(sqrt(x)**3, x) == 2*sqrt(x)**5/5
    assert integrate(sqrt(x), x) == 2*sqrt(x)**3/3
    assert integrate(1/sqrt(x)**3, x) == -2/sqrt(x)


def test_integrate_poly():
    p = Poly(x + x**2*y + y**3, x, y)

    qx = integrate(p, x)
    qy = integrate(p, y)

    assert isinstance(qx, Poly) is True
    assert isinstance(qy, Poly) is True

    assert qx.gens == (x, y)
    assert qy.gens == (x, y)

    assert qx.as_expr() == x**2/2 + x**3*y/3 + x*y**3
    assert qy.as_expr() == x*y + x**2*y**2/2 + y**4/4


def test_integrate_poly_defined():
    p = Poly(x + x**2*y + y**3, x, y)

    Qx = integrate(p, (x, 0, 1))
    Qy = integrate(p, (y, 0, pi))

    assert isinstance(Qx, Poly) is True
    assert isinstance(Qy, Poly) is True

    assert Qx.gens == (y,)
    assert Qy.gens == (x,)

    assert Qx.as_expr() == Rational(1, 2) + y/3 + y**3
    assert Qy.as_expr() == pi**4/4 + pi*x + pi**2*x**2/2


def test_integrate_omit_var():
    y = Symbol('y')

    assert integrate(x) == x**2/2

    raises(ValueError, lambda: integrate(2))
    raises(ValueError, lambda: integrate(x*y))


def test_integrate_poly_accurately():
    y = Symbol('y')
    assert integrate(x*sin(y), x) == x**2*sin(y)/2

    # when passed to risch_norman, this will be a CPU hog, so this really
    # checks, that integrated function is recognized as polynomial
    assert integrate(x**1000*sin(y), x) == x**1001*sin(y)/1001


def test_issue_3635():
    y = Symbol('y')
    assert integrate(x**2, y) == x**2*y
    assert integrate(x**2, (y, -1, 1)) == 2*x**2

# works in sympy and py.test but hangs in `setup.py test`


def test_integrate_linearterm_pow():
    # check integrate((a*x+b)^c, x)  --  issue 3499
    y = Symbol('y', positive=True)
    # TODO: Remove conds='none' below, let the assumption take care of it.
    assert integrate(x**y, x, conds='none') == x**(y + 1)/(y + 1)
    assert integrate((exp(y)*x + 1/y)**(1 + sin(y)), x, conds='none') == \
        exp(-y)*(exp(y)*x + 1/y)**(2 + sin(y)) / (2 + sin(y))


def test_issue_3618():
    assert integrate(pi*sqrt(x), x) == 2*pi*sqrt(x)**3/3
    assert integrate(pi*sqrt(x) + E*sqrt(x)**3, x) == \
        2*pi*sqrt(x)**3/3 + 2*E *sqrt(x)**5/5


def test_issue_3623():
    assert integrate(cos((n + 1)*x), x) == Piecewise(
        (x, Eq(n + 1, 0)), (sin((n + 1)*x)/(n + 1), True))
    assert integrate(cos((n - 1)*x), x) == Piecewise(
        (x, Eq(n - 1, 0)), (sin((n - 1)*x)/(n - 1), True))
    assert integrate(cos((n + 1)*x) + cos((n - 1)*x), x) == \
        Piecewise((x, Eq(n + 1, 0)), (sin((n + 1)*x)/(n + 1), True)) + \
        Piecewise((x, Eq(n - 1, 0)), (sin((n - 1)*x)/(n - 1), True))


def test_issue_3664():
    n = Symbol('n', integer=True, nonzero=True)
    assert integrate(-1./2 * x * sin(n * pi * x/2), [x, -2, 0]) == \
        2*cos(pi*n)/(pi*n)
    assert integrate(-Rational(1)/2 * x * sin(n * pi * x/2), [x, -2, 0]) == \
        2*cos(pi*n)/(pi*n)


def test_issue_3679():
    # definite integration of rational functions gives wrong answers
    assert NS(Integral(1/(x**2 - 8*x + 17), (x, 2, 4))) == '1.10714871779409'


def test_issue_3686():  # remove this when fresnel itegrals are implemented
    from sympy import expand_func, fresnels
    assert expand_func(integrate(sin(x**2), x)) == \
        sqrt(2)*sqrt(pi)*fresnels(sqrt(2)*x/sqrt(pi))/2

def test_integrate_units():
    m = units.m
    s = units.s
    assert integrate(x * m/s, (x, 1*s, 5*s)) == 12*m*s


def test_transcendental_functions():
    assert integrate(LambertW(2*x), x) == \
        -x + x*LambertW(2*x) + x/LambertW(2*x)


def test_issue_3740():
    f = 4*log(x) - 2*log(x)**2
    fid = diff(integrate(f, x), x)
    assert abs(f.subs(x, 42).evalf() - fid.subs(x, 42).evalf()) < 1e-10


def test_issue_3788():
    assert integrate(1/(1 + x**2), x) == atan(x)


def test_issue_3952():
    f = sin(x)
    assert integrate(f, x) == -cos(x)
    raises(ValueError, lambda: integrate(f, 2*x))


def test_issue_4516():
    assert integrate(2**x - 2*x, x) == 2**x/log(2) - x**2


def test_matrices():
    M = Matrix(2, 2, lambda i, j: (i + j + 1)*sin((i + j + 1)*x))

    assert integrate(M, x) == Matrix([
        [-cos(x), -cos(2*x)],
        [-cos(2*x), -cos(3*x)],
    ])

# issue1012


def test_integrate_functions():
    assert integrate(f(x), x) == Integral(f(x), x)
    assert integrate(f(x), (x, 0, 1)) == Integral(f(x), (x, 0, 1))
    assert integrate(f(x)*diff(f(x), x), x) == f(x)**2/2
    assert integrate(diff(f(x), x) / f(x), x) == log(f(x))


def test_integrate_derivatives():
    assert integrate(Derivative(f(x), x), x) == f(x)
    assert integrate(Derivative(f(y), y), x) == x*Derivative(f(y), y)


def test_transform():
    a = Integral(x**2 + 1, (x, -1, 2))
    fx = x
    fy = 3*y + 1
    assert a.doit() == a.transform(fx, fy).doit()
    assert a.transform(fx, fy).transform(fy, fx) == a
    fx = 3*x + 1
    fy = y
    assert a.transform(fx, fy).transform(fy, fx) == a
    a = Integral(sin(1/x), (x, 0, 1))
    assert a.transform(x, 1/y) == Integral(sin(y)/y**2, (y, 1, oo))
    assert a.transform(x, 1/y).transform(y, 1/x) == a
    a = Integral(exp(-x**2), (x, -oo, oo))
    assert a.transform(x, 2*y) == Integral(2*exp(-4*y**2), (y, -oo, oo))
    # < 3 arg limit handled properly
    assert Integral(x, x).transform(x, a*y).doit() == \
        Integral(y*a**2, y).doit()
    _3 = S(3)
    assert Integral(x, (x, 0, -_3)).transform(x, 1/y).doit() == \
        Integral(-1/x**3, (x, -oo, -1/_3)).doit()
    assert Integral(x, (x, 0, _3)).transform(x, 1/y) == \
        Integral(y**(-3), (y, 1/_3, oo))


def test_issue_4052():
    f = S(1)/2*asin(x) + x*sqrt(1 - x**2)/2

    assert integrate(cos(asin(x)), x) == f
    assert integrate(sin(acos(x)), x) == f


def NS(e, n=15, **options):
    return sstr(sympify(e).evalf(n, **options), full_prec=True)


def test_evalf_integrals():
    assert NS(Integral(x, (x, 2, 5)), 15) == '10.5000000000000'
    gauss = Integral(exp(-x**2), (x, -oo, oo))
    assert NS(gauss, 15) == '1.77245385090552'
    assert NS(gauss**2 - pi + E*Rational(
        1, 10**20), 15) in ('2.71828182845904e-20', '2.71828182845905e-20')
    # A monster of an integral from http://mathworld.wolfram.com/DefiniteIntegral.html
    t = Symbol('t')
    a = 8*sqrt(3)/(1 + 3*t**2)
    b = 16*sqrt(2)*(3*t + 1)*sqrt(4*t**2 + t + 1)**3
    c = (3*t**2 + 1)*(11*t**2 + 2*t + 3)**2
    d = sqrt(2)*(249*t**2 + 54*t + 65)/(11*t**2 + 2*t + 3)**2
    f = a - b/c - d
    assert NS(Integral(f, (t, 0, 1)), 50) == \
        NS((3*sqrt(2) - 49*pi + 162*atan(sqrt(2)))/12, 50)
    # http://mathworld.wolfram.com/VardisIntegral.html
    assert NS(Integral(log(log(1/x))/(1 + x + x**2), (x, 0, 1)), 15) == \
        NS('pi/sqrt(3) * log(2*pi**(5/6) / gamma(1/6))', 15)
    # http://mathworld.wolfram.com/AhmedsIntegral.html
    assert NS(Integral(atan(sqrt(x**2 + 2))/(sqrt(x**2 + 2)*(x**2 + 1)), (x,
              0, 1)), 15) == NS(5*pi**2/96, 15)
    # http://mathworld.wolfram.com/AbelsIntegral.html
    assert NS(Integral(x/((exp(pi*x) - exp(
        -pi*x))*(x**2 + 1)), (x, 0, oo)), 15) == NS('log(2)/2-1/4', 15)
    # Complex part trimming
    # http://mathworld.wolfram.com/VardisIntegral.html
    assert NS(Integral(log(log(sin(x)/cos(x))), (x, pi/4, pi/2)), 15, chop=True) == \
        NS('pi/4*log(4*pi**3/gamma(1/4)**4)', 15)
    #
    # Endpoints causing trouble (rounding error in integration points -> complex log)
    assert NS(
        2 + Integral(log(2*cos(x/2)), (x, -pi, pi)), 17, chop=True) == NS(2, 17)
    assert NS(
        2 + Integral(log(2*cos(x/2)), (x, -pi, pi)), 20, chop=True) == NS(2, 20)
    assert NS(
        2 + Integral(log(2*cos(x/2)), (x, -pi, pi)), 22, chop=True) == NS(2, 22)
    # Needs zero handling
    assert NS(pi - 4*Integral(
        'sqrt(1-x**2)', (x, 0, 1)), 15, maxn=30, chop=True) in ('0.0', '0')
    # Oscillatory quadrature
    a = Integral(sin(x)/x**2, (x, 1, oo)).evalf(maxn=15)
    assert 0.49 < a < 0.51
    assert NS(
        Integral(sin(x)/x**2, (x, 1, oo)), quad='osc') == '0.504067061906928'
    assert NS(Integral(
        cos(pi*x + 1)/x, (x, -oo, -1)), quad='osc') == '0.276374705640365'
    # indefinite integrals aren't evaluated
    assert NS(Integral(x, x)) == 'Integral(x, x)'
    assert NS(Integral(x, (x, y))) == 'Integral(x, (x, y))'


def test_evalf_issue_939():
    # https://github.com/sympy/sympy/issues/4038

    # The output form of an integral may differ by a step function between
    # revisions, making this test a bit useless. This can't be said about
    # other two tests. For now, all values of this evaluation are used here,
    # but in future this should be reconsidered.
    assert NS(integrate(1/(x**5 + 1), x).subs(x, 4), chop=True) in \
        ['-0.000976138910649103', '0.965906660135753', '1.93278945918216']

    assert NS(Integral(1/(x**5 + 1), (x, 2, 4))) == '0.0144361088886740'
    assert NS(
        integrate(1/(x**5 + 1), (x, 2, 4)), chop=True) == '0.0144361088886740'


@XFAIL
def test_failing_integrals():
    #---
    # Double integrals not implemented
    assert NS(Integral(
        sqrt(x) + x*y, (x, 1, 2), (y, -1, 1)), 15) == '2.43790283299492'
    # double integral + zero detection
    assert NS(Integral(sin(x + x*y), (x, -1, 1), (y, -1, 1)), 15) == '0.0'


def test_integrate_DiracDelta():
    # This is here to check that deltaintegrate is being called, but also
    # to test definite integrals. More tests are in test_deltafunctions.py
    assert integrate(DiracDelta(x) * f(x), (x, -oo, oo)) == f(0)
    assert integrate(DiracDelta(x) * f(x), (x, 0, oo)) == f(0)/2
    assert integrate(DiracDelta(x)**2, (x, -oo, oo)) == DiracDelta(0)
    # issue 4522
    assert integrate(integrate((4 - 4*x + x*y - 4*y) * \
        DiracDelta(x)*DiracDelta(y - 1), (x, 0, 1)), (y, 0, 1)) == 0
    # issue 5729
    p = exp(-(x**2 + y**2))/pi
    assert integrate(p*DiracDelta(x - 10*y), (x, -oo, oo), (y, -oo, oo)) == \
        integrate(p*DiracDelta(x - 10*y), (y, -oo, oo), (x, -oo, oo)) == \
        integrate(p*DiracDelta(10*x - y), (x, -oo, oo), (y, -oo, oo)) == \
        integrate(p*DiracDelta(10*x - y), (y, -oo, oo), (x, -oo, oo)) == \
        1/sqrt(101*pi)


@XFAIL
def test_integrate_DiracDelta_fails():
    # issue 6427
    assert integrate(integrate(integrate(
        DiracDelta(x - y - z), (z, 0, oo)), (y, 0, 1)), (x, 0, 1)) == S(1)/2


def test_integrate_returns_piecewise():
    assert integrate(x**y, x) == Piecewise(
        (log(x), Eq(y, -1)), (x**(y + 1)/(y + 1), True))
    assert integrate(x**y, y) == Piecewise(
        (y, Eq(log(x), 0)), (x**y/log(x), True))
    assert integrate(exp(n*x), x) == Piecewise(
        (x, Eq(n, 0)), (exp(n*x)/n, True))
    assert integrate(x*exp(n*x), x) == Piecewise(
        (x**2/2, Eq(n**3, 0)), ((x*n**2 - n)*exp(n*x)/n**3, True))
    assert integrate(x**(n*y), x) == Piecewise(
        (log(x), Eq(n*y, -1)), (x**(n*y + 1)/(n*y + 1), True))
    assert integrate(x**(n*y), y) == Piecewise(
        (y, Eq(n*log(x), 0)), (x**(n*y)/(n*log(x)), True))
    assert integrate(cos(n*x), x) == Piecewise(
        (x, Eq(n, 0)), (sin(n*x)/n, True))
    assert integrate(cos(n*x)**2, x) == Piecewise(
        (x, Eq(n, 0)), ((n*x/2 + sin(n*x)*cos(n*x)/2)/n, True))
    assert integrate(x*cos(n*x), x) == Piecewise(
        (x**2/2, Eq(n, 0)), (x*sin(n*x)/n + cos(n*x)/n**2, True))
    assert integrate(sin(n*x), x) == Piecewise(
        (0, Eq(n, 0)), (-cos(n*x)/n, True))
    assert integrate(sin(n*x)**2, x) == Piecewise(
        (0, Eq(n, 0)), ((n*x/2 - sin(n*x)*cos(n*x)/2)/n, True))
    assert integrate(x*sin(n*x), x) == Piecewise(
        (0, Eq(n, 0)), (-x*cos(n*x)/n + sin(n*x)/n**2, True))
    assert integrate(exp(x*y),(x,0,z)) == Piecewise( \
        (z, Eq(y,0)), (exp(y*z)/y - 1/y, True))


def test_subs1():
    e = Integral(exp(x - y), x)
    assert e.subs(y, 3) == Integral(exp(x - 3), x)
    e = Integral(exp(x - y), (x, 0, 1))
    assert e.subs(y, 3) == Integral(exp(x - 3), (x, 0, 1))
    f = Lambda(x, exp(-x**2))
    conv = Integral(f(x - y)*f(y), (y, -oo, oo))
    assert conv.subs({x: 0}) == Integral(exp(-2*y**2), (y, -oo, oo))


def test_subs2():
    e = Integral(exp(x - y), x, t)
    assert e.subs(y, 3) == Integral(exp(x - 3), x, t)
    e = Integral(exp(x - y), (x, 0, 1), (t, 0, 1))
    assert e.subs(y, 3) == Integral(exp(x - 3), (x, 0, 1), (t, 0, 1))
    f = Lambda(x, exp(-x**2))
    conv = Integral(f(x - y)*f(y), (y, -oo, oo), (t, 0, 1))
    assert conv.subs({x: 0}) == Integral(exp(-2*y**2), (y, -oo, oo), (t, 0, 1))


def test_subs3():
    e = Integral(exp(x - y), (x, 0, y), (t, y, 1))
    assert e.subs(y, 3) == Integral(exp(x - 3), (x, 0, 3), (t, 3, 1))
    f = Lambda(x, exp(-x**2))
    conv = Integral(f(x - y)*f(y), (y, -oo, oo), (t, x, 1))
    assert conv.subs({x: 0}) == Integral(exp(-2*y**2), (y, -oo, oo), (t, 0, 1))


def test_subs4():
    e = Integral(exp(x), (x, 0, y), (t, y, 1))
    assert e.subs(y, 3) == Integral(exp(x), (x, 0, 3), (t, 3, 1))
    f = Lambda(x, exp(-x**2))
    conv = Integral(f(y)*f(y), (y, -oo, oo), (t, x, 1))
    assert conv.subs({x: 0}) == Integral(exp(-2*y**2), (y, -oo, oo), (t, 0, 1))


def test_subs5():
    e = Integral(exp(-x**2), (x, -oo, oo))
    assert e.subs(x, 5) == e
    e = Integral(exp(-x**2 + y), x)
    assert e.subs(y, 5) == Integral(exp(-x**2 + 5), x)
    e = Integral(exp(-x**2 + y), (x, x))
    assert e.subs(x, 5) == Integral(exp(y - x**2), (x, 5))
    assert e.subs(y, 5) == Integral(exp(-x**2 + 5), x)
    e = Integral(exp(-x**2 + y), (y, -oo, oo), (x, -oo, oo))
    assert e.subs(x, 5) == e
    assert e.subs(y, 5) == e
    # Test evaluation of antiderivatives
    e = Integral(exp(-x**2), (x, x))
    assert e.subs(x, 5) == Integral(exp(-x**2), (x, 5))
    e = Integral(exp(x), x)
    assert (e.subs(x,1)-e.subs(x,0) - Integral(exp(x),(x,0,1))).doit().is_zero


def test_subs6():
    a, b = symbols('a b')
    e = Integral(x*y, (x, f(x), f(y)))
    assert e.subs(x, 1) == Integral(x*y, (x, f(1), f(y)))
    assert e.subs(y, 1) == Integral(x, (x, f(x), f(1)))
    e = Integral(x*y, (x, f(x), f(y)), (y, f(x), f(y)))
    assert e.subs(x, 1) == Integral(x*y, (x, f(1), f(y)), (y, f(1), f(y)))
    assert e.subs(y, 1) == Integral(x*y, (x, f(x), f(y)), (y, f(x), f(1)))
    e = Integral(x*y, (x, f(x), f(a)), (y, f(x), f(a)))
    assert e.subs(a, 1) == Integral(x*y, (x, f(x), f(1)), (y, f(x), f(1)))


def test_subs7():
    e = Integral(x, (x, 1, y), (y, 1, 2))
    assert e.subs({x: 1, y: 2}) == e
    e = Integral(sin(x) + sin(y), (x, sin(x), sin(y)),
                                  (y, 1, 2))
    assert e.subs(sin(y), 1) == e
    assert e.subs(sin(x), 1) == Integral(sin(x) + sin(y), (x, 1, sin(y)),
                                         (y, 1, 2))

def test_expand():
    e = Integral(f(x)+f(x**2), (x, 1, y))
    assert e.expand() == Integral(f(x), (x, 1, y)) + Integral(f(x**2), (x, 1, y))

def test_integration_variable():
    raises(ValueError, lambda: Integral(exp(-x**2), 3))
    raises(ValueError, lambda: Integral(exp(-x**2), (3, -oo, oo)))


def test_expand_integral():
    assert Integral(cos(x**2)*(sin(x**2) + 1), (x, 0, 1)).expand() == \
        Integral(cos(x**2)*sin(x**2), (x, 0, 1)) + \
        Integral(cos(x**2), (x, 0, 1))
    assert Integral(cos(x**2)*(sin(x**2) + 1), x).expand() == \
        Integral(cos(x**2)*sin(x**2), x) + \
        Integral(cos(x**2), x)


def test_as_sum_midpoint1():
    e = Integral(sqrt(x**3 + 1), (x, 2, 10))
    assert e.as_sum(1, method="midpoint") == 8*sqrt(217)
    assert e.as_sum(2, method="midpoint") == 4*sqrt(65) + 12*sqrt(57)
    assert e.as_sum(3, method="midpoint") == 8*sqrt(217)/3 + \
        8*sqrt(3081)/27 + 8*sqrt(52809)/27
    assert e.as_sum(4, method="midpoint") == 2*sqrt(730) + \
        4*sqrt(7) + 4*sqrt(86) + 6*sqrt(14)
    assert abs(e.as_sum(4, method="midpoint").n() - e.n()) < 0.5

    e = Integral(sqrt(x**3 + y**3), (x, 2, 10), (y, 0, 10))
    raises(NotImplementedError, lambda: e.as_sum(4))


def test_as_sum_midpoint2():
    e = Integral((x + y)**2, (x, 0, 1))
    assert e.as_sum(1, method="midpoint").expand() == S(1)/4 + y + y**2
    assert e.as_sum(2, method="midpoint").expand() == S(5)/16 + y + y**2
    assert e.as_sum(3, method="midpoint").expand() == S(35)/108 + y + y**2
    assert e.as_sum(4, method="midpoint").expand() == S(21)/64 + y + y**2


def test_as_sum_left():
    e = Integral((x + y)**2, (x, 0, 1))
    assert e.as_sum(1, method="left").expand() == y**2
    assert e.as_sum(2, method="left").expand() == S(1)/8 + y/2 + y**2
    assert e.as_sum(3, method="left").expand() == S(5)/27 + 2*y/3 + y**2
    assert e.as_sum(4, method="left").expand() == S(7)/32 + 3*y/4 + y**2


def test_as_sum_right():
    e = Integral((x + y)**2, (x, 0, 1))
    assert e.as_sum(1, method="right").expand() == 1 + 2*y + y**2
    assert e.as_sum(2, method="right").expand() == S(5)/8 + 3*y/2 + y**2
    assert e.as_sum(3, method="right").expand() == S(14)/27 + 4*y/3 + y**2
    assert e.as_sum(4, method="right").expand() == S(15)/32 + 5*y/4 + y**2


def test_as_sum_raises():
    e = Integral((x + y)**2, (x, 0, 1))
    raises(ValueError, lambda: e.as_sum(-1))
    raises(ValueError, lambda: e.as_sum(0))
    raises(ValueError, lambda: Integral(x).as_sum(3))
    raises(NotImplementedError, lambda: e.as_sum(oo))
    raises(NotImplementedError, lambda: e.as_sum(3, method='xxxx2'))


def test_nested_doit():
    e = Integral(Integral(x, x), x)
    f = Integral(x, x, x)
    assert e.doit() == f.doit()


def test_issue_4665():
    # Allow only upper or lower limit evaluation
    e = Integral(x**2, (x, None, 1))
    f = Integral(x**2, (x, 1, None))
    assert e.doit() == Rational(1, 3)
    assert f.doit() == Rational(-1, 3)
    assert Integral(x*y, (x, None, y)).subs(y, t) == Integral(x*t, (x, None, t))
    assert Integral(x*y, (x, y, None)).subs(y, t) == Integral(x*t, (x, t, None))
    assert integrate(x**2, (x, None, 1)) == Rational(1, 3)
    assert integrate(x**2, (x, 1, None)) == Rational(-1, 3)
    assert integrate("x**2", ("x", "1", None)) == Rational(-1, 3)


def test_integral_reconstruct():
    e = Integral(x**2, (x, -1, 1))
    assert e == Integral(*e.args)


def test_doit():
    e = Integral(Integral(2*x), (x, 0, 1))
    assert e.doit() == Rational(1, 3)
    assert e.doit(deep=False) == Rational(1, 3)
    f = Function('f')
    # doesn't matter if the integral can't be performed
    assert Integral(f(x), (x, 1, 1)).doit() == 0
    # doesn't matter if the limits can't be evaluated
    assert Integral(0, (x, 1, Integral(f(x), x))).doit() == 0


def test_issue_4884():
    assert integrate(sqrt(x)*(1 + x)) == \
        Piecewise(
            (2*sqrt(x)*(x + 1)**2/5 - 2*sqrt(x)*(x + 1)/15 - 4*sqrt(x)/15,
            Abs(x + 1) > 1),
            (2*I*sqrt(-x)*(x + 1)**2/5 - 2*I*sqrt(-x)*(x + 1)/15 -
            4*I*sqrt(-x)/15, True))
    assert integrate(x**x*(1 + log(x))) == x**x


def test_is_number():
    from sympy.abc import x, y, z
    from sympy import cos, sin
    assert Integral(x).is_number is False
    assert Integral(1, x).is_number is False
    assert Integral(1, (x, 1)).is_number is True
    assert Integral(1, (x, 1, 2)).is_number is True
    assert Integral(1, (x, 1, y)).is_number is False
    assert Integral(x, y).is_number is False
    assert Integral(x, (y, 1, x)).is_number is False
    assert Integral(x, (y, 1, 2)).is_number is False
    assert Integral(x, (x, 1, 2)).is_number is True
    assert Integral(x, (y, 1, 1)).is_number is True
    assert Integral(x*y, (x, 1, 2), (y, 1, 3)).is_number is True
    assert Integral(x*y, (x, 1, 2), (y, 1, z)).is_number is False
    assert Integral(x, (x, 1)).is_number is True
    assert Integral(x, (x, 1, Integral(y, (y, 1, 2)))).is_number is True
    # it is possible to get a false negative if the integrand is
    # actually an unsimplified zero, but this is true of is_number in general.
    assert Integral(sin(x)**2 + cos(x)**2 - 1, x).is_number is False

    assert Integral(f(x), (x, 0, 1)).is_number is True
    assert Integral(x*y*z, (x, 1, 2), (y, 1, 3)).is_number is False
    assert Integral(x*y*z, (x, 1, 2), (y, 1, 3), (z, 1, 3)).is_number is True


def test_symbols():
    from sympy.abc import x, y, z
    assert Integral(0, x).free_symbols == set()
    assert Integral(x).free_symbols == set([x])
    assert Integral(x, (x, None, y)).free_symbols == set([y])
    assert Integral(x, (x, y, None)).free_symbols == set([y])
    assert Integral(x, (x, 1, y)).free_symbols == set([y])
    assert Integral(x, (x, y, 1)).free_symbols == set([y])
    assert Integral(x, (x, x, y)).free_symbols == set([x, y])
    assert Integral(x, x, y).free_symbols == set([x, y])
    assert Integral(x, (x, 1, 2)).free_symbols == set()
    assert Integral(x, (y, 1, 2)).free_symbols == set([x])
    assert Integral(x, (y, z, z)).free_symbols == set()
    assert Integral(x, (y, 1, 2), (y, None, None)).free_symbols == set([x, y])
    assert Integral(x, (y, 1, 2), (x, 1, y)).free_symbols == set([y])
    assert Integral(2, (y, 1, 2), (y, 1, x), (x, 1, 2)).free_symbols == set()
    assert Integral(2, (y, x, 2), (y, 1, x), (x, 1, 2)).free_symbols == set()
    assert Integral(2, (x, 1, 2), (y, x, 2), (y, 1, 2)).free_symbols == \
        set([x])


def test_is_zero():
    from sympy.abc import x, m, n
    assert Integral(0, (x, 1, x)).is_zero
    assert Integral(1, (x, 1, 1)).is_zero
    assert Integral(1, (x, 1, 2)).is_zero is False
    assert Integral(sin(m*x)*cos(n*x), (x, 0, 2*pi)).is_zero is None


def test_series():
    from sympy.abc import x
    i = Integral(cos(x), (x, x))
    e = i.lseries(x)
    assert i.nseries(x, n=8).removeO() == Add(*[next(e) for j in range(4)])


def test_issue_4403():
    x = Symbol('x')
    y = Symbol('y')
    z = Symbol('z', positive=True)
    assert integrate(sqrt(x**2 + z**2), x) == \
        z**2*asinh(x/z)/2 + x*sqrt(x**2 + z**2)/2
    assert integrate(sqrt(x**2 - z**2), x) == \
        -z**2*acosh(x/z)/2 + x*sqrt(x**2 - z**2)/2

    x = Symbol('x', real=True)
    y = Symbol('y', nonzero=True, real=True)
    assert integrate(1/(x**2 + y**2)**S('3/2'), x) == \
        1/(y**2*sqrt(1 + y**2/x**2))


def test_issue_4403_2():
    assert integrate(sqrt(-x**2 - 4), x) == \
        -2*atan(x/sqrt(-4 - x**2)) + x*sqrt(-4 - x**2)/2


def test_issue_4100():
    R = Symbol('R', positive=True)
    assert integrate(sqrt(R**2 - x**2), (x, 0, R)) == pi*R**2/4


def test_issue_5167():
    from sympy.abc import w, x, y, z
    f = Function('f')
    assert Integral(Integral(f(x), x), x) == Integral(f(x), x, x)
    assert Integral(f(x)).args == (f(x), Tuple(x))
    assert Integral(Integral(f(x))).args == (f(x), Tuple(x), Tuple(x))
    assert Integral(Integral(f(x)), y).args == (f(x), Tuple(x), Tuple(y))
    assert Integral(Integral(f(x), z), y).args == (f(x), Tuple(z), Tuple(y))
    assert Integral(Integral(Integral(f(x), x), y), z).args == \
        (f(x), Tuple(x), Tuple(y), Tuple(z))
    assert integrate(Integral(f(x), x), x) == Integral(f(x), x, x)
    assert integrate(Integral(f(x), y), x) == Integral(y*f(x), x)
    assert integrate(Integral(f(x), x), y) == Integral(y*f(x), x)
    assert integrate(Integral(2, x), x) == x**2
    assert integrate(Integral(2, x), y) == 2*x*y
    # don't re-order given limits
    assert Integral(1, x, y).args != Integral(1, y, x).args
    # do as many as possibble
    assert Integral(f(x), y, x, y, x).doit() == Integral(y**2*f(x)/2, x, x)
    assert Integral(f(x), (x, 1, 2), (w, 1, x), (z, 1, y)).doit() == \
        Integral(-f(x) + y*f(x), (x, 1, 2), (w, 1, x))


def test_issue_4890():
    z = Symbol('z', positive=True)
    assert integrate(exp(-log(x)**2), x) == \
        sqrt(pi)*exp(S(1)/4)*erf(log(x)-S(1)/2)/2
    assert integrate(exp(log(x)**2), x) == \
        sqrt(pi)*exp(-S(1)/4)*erfi(log(x)+S(1)/2)/2
    assert integrate(exp(-z*log(x)**2), x) == \
        sqrt(pi)*exp(1/(4*z))*erf(sqrt(z)*log(x) - 1/(2*sqrt(z)))/(2*sqrt(z))


def test_issue_4376():
    n = Symbol('n', integer=True, positive=True)
    assert simplify(integrate(n*(x**(1/n) - 1), (x, 0, S.Half)) -
                (n**2 - 2**(1/n)*n**2 - n*2**(1/n))/(2**(1 + 1/n) + n*2**(1 + 1/n))) == 0


@slow
def test_issue_4517():
    assert integrate((sqrt(x) - x**3)/x**Rational(1, 3), x) == \
        6*x**Rational(7, 6)/7 - 3*x**Rational(11, 3)/11


def test_issue_4527():
    k, m = symbols('k m', integer=True)
    assert integrate(sin(k*x)*sin(m*x), (x, 0, pi)) == Piecewise(
        (0, And(Eq(k, 0), Eq(m, 0))),
        (-pi/2, Eq(k, -m)),
        (pi/2, Eq(k, m)),
        (0, True))
    assert integrate(sin(k*x)*sin(m*x), (x,)) == Piecewise(
        (0, And(Eq(k, 0), Eq(m, 0))),
        (-x*sin(m*x)**2/2 - x*cos(m*x)**2/2 + sin(m*x)*cos(m*x)/(2*m), Eq(k, -m)),
        (x*sin(m*x)**2/2 + x*cos(m*x)**2/2 - sin(m*x)*cos(m*x)/(2*m), Eq(k, m)),
        (m*sin(k*x)*cos(m*x)/(k**2 - m**2) -
         k*sin(m*x)*cos(k*x)/(k**2 - m**2), True))

def test_issue_4199():
    ypos = Symbol('y', positive=True)
    # TODO: Remove conds='none' below, let the assumption take care of it.
    assert integrate(exp(-I*2*pi*ypos*x)*x, (x, -oo, oo), conds='none') == \
        Integral(exp(-I*2*pi*ypos*x)*x, (x, -oo, oo))


def test_issue_3940():
    a, b, c, d = symbols('a:d', positive=True, bounded=True)
    assert integrate(exp(-x**2 + I*c*x), x) == \
        -sqrt(pi)*exp(-c**2/4)*erf(I*c/2 - x)/2
    assert integrate(exp(a*x**2 + b*x + c), x) == \
        sqrt(pi)*exp(c)*exp(-b**2/(4*a))*erfi(sqrt(a)*x + b/(2*sqrt(a)))/(2*sqrt(a))

    from sympy import expand_mul
    from sympy.abc import k
    assert expand_mul(integrate(exp(-x**2)*exp(I*k*x), (x, -oo, oo))) == \
        sqrt(pi)*exp(-k**2/4)
    a, d = symbols('a d', positive=True)
    assert expand_mul(integrate(exp(-a*x**2 + 2*d*x), (x, -oo, oo))) == \
        sqrt(pi)*exp(d**2/a)/sqrt(a)

<<<<<<< HEAD


=======


>>>>>>> 3d025ef8
def test_issue_5413():
    # Note that this is not the same as testing ratint() becuase integrate()
    # pulls out the coefficient.
    assert integrate(-a/(a**2 + x**2), x) == I*log(-I*a + x)/2 - I*log(I*a + x)/2


def test_issue_4892a():
    A, z = symbols('A z')
    c = Symbol('c', nonzero=True)
    P1 = -A*exp(-z)
    P2 = -A/(c*t)*(sin(x)**2 + cos(y)**2)

    h1 = -sin(x)**2 - cos(y)**2
    h2 = -sin(x)**2 + sin(y)**2 - 1

    # there is still some non-deterministic behavior in integrate
    # or trigsimp which permits one of the following
    assert integrate(c*(P2 - P1), t) in [
        c*(-A*(-h1)*log(c*t)/c + A*t*exp(-z)),
        c*(-A*(-h2)*log(c*t)/c + A*t*exp(-z)),
        c*( A* h1 *log(c*t)/c + A*t*exp(-z)),
        c*( A* h2 *log(c*t)/c + A*t*exp(-z)),
        (A*c*t - A*(-h1)*log(t)*exp(z))*exp(-z),
        (A*c*t - A*(-h2)*log(t)*exp(z))*exp(-z),
    ]


def test_issue_4892b():
    # Issues relating to issue 4596 are making the actual result of this hard
    # to test.  The answer should be something like
    #
    # (-sin(y) + sqrt(-72 + 48*cos(y) - 8*cos(y)**2)/2)*log(x + sqrt(-72 +
    # 48*cos(y) - 8*cos(y)**2)/(2*(3 - cos(y)))) + (-sin(y) - sqrt(-72 +
    # 48*cos(y) - 8*cos(y)**2)/2)*log(x - sqrt(-72 + 48*cos(y) -
    # 8*cos(y)**2)/(2*(3 - cos(y)))) + x**2*sin(y)/2 + 2*x*cos(y)

    expr = (sin(y)*x**3 + 2*cos(y)*x**2 + 12)/(x**2 + 2)
    assert trigsimp(factor(integrate(expr, x).diff(x) - expr)) == 0


def test_issue_5178():
    assert integrate(sin(x)*f(y, z), (x, 0, pi), (y, 0, pi), (z, 0, pi)) == \
        Integral(2*f(y, z), (y, 0, pi), (z, 0, pi))


def test_integrate_series():
    f = sin(x).series(x, 0, 10)
    g = x**2/2 - x**4/24 + x**6/720 - x**8/40320 + x**10/3628800 + O(x**11)

    assert integrate(f, x) == g
    assert diff(integrate(f, x), x) == f

    assert integrate(O(x**5), x) == O(x**6)


def test_atom_bug():
    from sympy import meijerg
    from sympy.integrals.heurisch import heurisch
    assert heurisch(meijerg([], [], [1], [], x), x) is None


def test_limit_bug():
    z = Symbol('z', nonzero=True)
    assert integrate(sin(x*y*z), (x, 0, pi), (y, 0, pi)) == \
        (log(z**2) + 2*EulerGamma + 2*log(pi))/(2*z) - \
        (-log(pi*z) + log(pi**2*z**2)/2 + Ci(pi**2*z))/z + log(pi)/z


def test_issue_4703():
    g = Function('g')
    assert integrate(exp(x)*g(x), x).has(Integral)


def test_issue_1888():
    f = Function('f')
    assert integrate(f(x).diff(x)**2, x).has(Integral)

# The following tests work using meijerint.


def test_issue_3558():
    from sympy import Si
    assert integrate(cos(x*y), (x, -pi/2, pi/2), (y, 0, pi)) == 2*Si(pi**2/2)


def test_issue_4422():
    assert integrate(1/sqrt(16 + 4*x**2), x) == asinh(x/2) / 2


def test_issue_4493():
    from sympy import simplify
    assert simplify(integrate(x*sqrt(1 + 2*x), x)) == \
        sqrt(2*x + 1)*(6*x**2 + x - 1)/15


def test_issue_4737():
    assert integrate(sin(x)/x, (x, -oo, oo)) == pi
    assert integrate(sin(x)/x, (x, 0, oo)) == pi/2


def test_issue_4992():
    from sympy import simplify, expand_func, polygamma, gamma
    a = Symbol('a', positive=True)
    assert simplify(expand_func(integrate(exp(-x)*log(x)*x**a, (x, 0, oo)))) == \
        (a*polygamma(0, a) + 1)*gamma(a)


def test_issue_4487():
    from sympy import lowergamma, simplify
    assert simplify(integrate(exp(-x)*x**y, x)) == lowergamma(y + 1, x)


@XFAIL
def test_issue_4215():
    x = Symbol("x")
    assert integrate(1/(x**2), (x, -1, 1)) == oo


def test_issue_4400():
    n = Symbol('n', integer=True, positive=True)
    assert integrate((x**n)*log(x), x) == \
        n*x*x**n*log(x)/(n**2 + 2*n + 1) + x*x**n*log(x)/(n**2 + 2*n + 1) - \
        x*x**n/(n**2 + 2*n + 1)


def test_issue_6253():
    # Note: this used to raise NotImplementedError
    assert integrate((sqrt(1 - x) + sqrt(1 + x))**2/x, x, meijerg=True) == \
        Integral((sqrt(-x + 1) + sqrt(x + 1))**2/x, x)


def test_issue_4153():
    assert integrate(1/(1 + x + y + z), (x, 0, 1), (y, 0, 1), (z, 0, 1)) in [
        -12*log(3) - 3*log(6)/2 + 3*log(8)/2 + 5*log(2) + 7*log(4),
        6*log(2) + 8*log(4) - 27*log(3)/2, 22*log(2) - 27*log(3)/2,
        -12*log(3) - 3*log(6)/2 + 47*log(2)/2]


def test_issue_4326():
    R, b, h = symbols('R b h')
    # It doesn't matter if we can do the integral.  Just make sure the result
    # doesn't contain nan.  This is really a test against _eval_interval.
    assert not integrate(((h*(x - R + b))/b)*sqrt(R**2 - x**2), (x, R - b, R)).has(nan)


def test_powers():
    assert integrate(2**x + 3**x, x) == 2**x/log(2) + 3**x/log(3)


def test_risch_option():
    # risch=True only allowed on indefinite integrals
    raises(ValueError, lambda: integrate(1/log(x), (x, 0, oo), risch=True))
    assert integrate(exp(-x**2), x, risch=True) == NonElementaryIntegral(exp(-x**2), x)
    assert integrate(log(1/x)*y, x, y, risch=True) == y**2*(x*log(1/x)/2 + x/2)
    assert integrate(erf(x), x, risch=True) == Integral(erf(x), x)
    # TODO: How to test risch=False?

def test_issue_6828():
    # TODO: Currently `h' is the result (all three are equivalent). Improve
    # simplify() to find the form with simplest real coefficients.
    f = 1/(1.08*x**2 - 4.3)
    g = 300.0/(324.0*x**2 - 1290.0)
    h = 0.925925925925926/(1.0*x**2 - 3.98148148148148)
    assert integrate(f, x).diff(x).simplify().equals(f) is True

@XFAIL
def test_integrate_Piecewise_rational_over_reals():
    f = Piecewise(
        (0,                                              t - 478.515625*pi <  0),
        (13.2075145209219*pi/(0.000871222*t + 0.995)**2, t - 478.515625*pi >= 0))

    assert integrate(f, (t, 0, oo)) == 15235.9375*pi


def test_issue_4803():
    x_max = Symbol("x_max")
    assert integrate(y/pi*exp(-(x_max - x)/cos(a)), x) == \
        y*exp((x - x_max)/cos(a))*cos(a)/pi


def test_issue_4234():
    assert integrate(1/sqrt(1 + tan(x)**2)) == tan(x) / sqrt(1 + tan(x)**2)


def test_issue_4492():
    assert simplify(integrate(x**2 * sqrt(5 - x**2), x)) == Piecewise(
        (I*(2*x**5 - 15*x**3 + 25*x - 25*sqrt(x**2 - 5)*acosh(sqrt(5)*x/5)) /
            (8*sqrt(x**2 - 5)), Abs(x**2)/5 > 1),
        ((-2*x**5 + 15*x**3 - 25*x + 25*sqrt(-x**2 + 5)*asin(sqrt(5)*x/5)) /
            (8*sqrt(-x**2 + 5)), True))<|MERGE_RESOLUTION|>--- conflicted
+++ resolved
@@ -825,13 +825,7 @@
     assert expand_mul(integrate(exp(-a*x**2 + 2*d*x), (x, -oo, oo))) == \
         sqrt(pi)*exp(d**2/a)/sqrt(a)
 
-<<<<<<< HEAD
-
-
-=======
-
-
->>>>>>> 3d025ef8
+
 def test_issue_5413():
     # Note that this is not the same as testing ratint() becuase integrate()
     # pulls out the coefficient.
