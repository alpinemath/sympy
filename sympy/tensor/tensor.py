"""
This module defines tensors with abstract index notation.

The abstract index notation has been first formalized by Penrose.

Tensor indices are formal objects, with a tensor type; there is no
notion of index range, it is only possible to assign the dimension,
used to trace the Kronecker delta; the dimension can be a Symbol.

The Einstein summation convention is used.
The covariant indices are indicated with a minus sign in front of the index.

For instance the tensor ``t = p(a)*A(b,c)*q(-c)`` has the index ``c``
contracted.

A tensor expression ``t`` can be called; called with its
indices in sorted order it is equal to itself:
in the above example ``t(a, b) == t``;
one can call ``t`` with different indices; ``t(c, d) == p(c)*A(d,a)*q(-a)``.

The contracted indices are dummy indices, internally they have no name,
the indices being represented by a graph-like structure.

Tensors are put in canonical form using ``canon_bp``, which uses
the Butler-Portugal algorithm for canonicalization using the monoterm
symmetries of the tensors.

If there is a (anti)symmetric metric, the indices can be raised and
lowered when the tensor is put in canonical form.
"""

from __future__ import print_function, division

from collections import defaultdict
import itertools
from sympy import Rational, prod, Integer
from sympy.combinatorics.tensor_can import get_symmetric_group_sgs, \
    bsgs_direct_product, canonicalize, riemann_bsgs
from sympy.core import Basic, Expr, sympify, Add, Mul, S
from sympy.core.compatibility import string_types, reduce, range, SYMPY_INTS
from sympy.core.containers import Tuple
from sympy.core.decorators import deprecated
from sympy.core.symbol import Symbol, symbols
from sympy.core.sympify import CantSympify, _sympify
from sympy.core.operations import AssocOp
from sympy.matrices import eye


class TIDS(CantSympify):
    """
    DEPRECATED CLASS: DO NOT USE.

    Tensor-index data structure. This contains internal data structures about
    components of a tensor expression, its free and dummy indices.

    To create a ``TIDS`` object via the standard constructor, the required
    arguments are

    WARNING: this class is meant as an internal representation of tensor data
    structures and should not be directly accessed by end users.

    Parameters
    ==========

    components : ``TensorHead`` objects representing the components of the tensor expression.

    free : Free indices in their internal representation.

    dum : Dummy indices in their internal representation.

    Examples
    ========

    >>> from sympy.tensor.tensor import TensorIndexType, tensor_indices, TIDS, tensorhead
    >>> Lorentz = TensorIndexType('Lorentz', dummy_fmt='L')
    >>> m0, m1, m2, m3 = tensor_indices('m0,m1,m2,m3', Lorentz)
    >>> T = tensorhead('T', [Lorentz]*4, [[1]*4])
    >>> TIDS([T], [(m0, 0, 0), (m3, 3, 0)], [(1, 2, 0, 0)])
    TIDS([T(Lorentz,Lorentz,Lorentz,Lorentz)], [(m0, 0, 0), (m3, 3, 0)], [(1, 2, 0, 0)])

    Notes
    =====

    In short, this has created the components, free and dummy indices for
    the internal representation of a tensor T(m0, m1, -m1, m3).

    Free indices are represented as a list of triplets. The elements of
    each triplet identify a single free index and are

    1. TensorIndex object
    2. position inside the component
    3. component number

    Dummy indices are represented as a list of 4-plets. Each 4-plet stands
    for couple for contracted indices, their original TensorIndex is not
    stored as it is no longer required. The four elements of the 4-plet
    are

    1. position inside the component of the first index.
    2. position inside the component of the second index.
    3. component number of the first index.
    4. component number of the second index.

    """

    def __init__(self, components, free, dum):
        self.components = components
        self.free = free
        self.dum = dum
        self._ext_rank = len(self.free) + 2*len(self.dum)
        self.dum.sort(key=lambda x: (x[2], x[0]))

    def get_tensors(self):
        """
        Get a list of ``Tensor`` objects having the same ``TIDS`` if multiplied
        by one another.
        """
        indices = self.get_indices()
        components = self.components
        tensors = [None for i in components]  # pre-allocate list
        ind_pos = 0
        for i, component in enumerate(components):
            prev_pos = ind_pos
            ind_pos += component.rank
            tensors[i] = Tensor(component, indices[prev_pos:ind_pos])
        return tensors

    def get_components_with_free_indices(self):
        """
        Get a list of components with their associated indices.

        Examples
        ========

        >>> from sympy.tensor.tensor import TensorIndexType, tensor_indices, TIDS, tensorhead
        >>> Lorentz = TensorIndexType('Lorentz', dummy_fmt='L')
        >>> m0, m1, m2, m3 = tensor_indices('m0,m1,m2,m3', Lorentz)
        >>> T = tensorhead('T', [Lorentz]*4, [[1]*4])
        >>> A = tensorhead('A', [Lorentz], [[1]])
        >>> t = TIDS.from_components_and_indices([T], [m0, m1, -m1, m3])
        >>> t.get_components_with_free_indices()
        [(T(Lorentz,Lorentz,Lorentz,Lorentz), [(m0, 0, 0), (m3, 3, 0)])]
        """
        components = self.components
        ret_comp = []

        free_counter = 0
        if len(self.free) == 0:
            return [(comp, []) for comp in components]

        for i, comp in enumerate(components):
            c_free = []
            while free_counter < len(self.free):
                if not self.free[free_counter][2] == i:
                    break

                c_free.append(self.free[free_counter])
                free_counter += 1

                if free_counter >= len(self.free):
                    break
            ret_comp.append((comp, c_free))

        return ret_comp

    @staticmethod
    def from_components_and_indices(components, indices):
        """
        Create a new ``TIDS`` object from ``components`` and ``indices``

        ``components``  ``TensorHead`` objects representing the components
                        of the tensor expression.

        ``indices``     ``TensorIndex`` objects, the indices. Contractions are
                        detected upon construction.

        """
        tids = None
        cur_pos = 0
        for i in components:
            tids_sing = TIDS([i], *TIDS.free_dum_from_indices(*indices[cur_pos:cur_pos+i.rank]))
            if tids is None:
                tids = tids_sing
            else:
                tids *= tids_sing
            cur_pos += i.rank

        if tids is None:
            tids = TIDS([], [], [])

        tids.free.sort(key=lambda x: x[0].name)
        tids.dum.sort()

        return tids

    @deprecated(useinstead="get_indices", issue=12857, deprecated_since_version="0.7.5")
    def to_indices(self):
        return self.get_indices()

    @staticmethod
    def free_dum_from_indices(*indices):
        """
        Convert ``indices`` into ``free``, ``dum`` for single component tensor

        ``free``     list of tuples ``(index, pos, 0)``,
                     where ``pos`` is the position of index in
                     the list of indices formed by the component tensors

        ``dum``      list of tuples ``(pos_contr, pos_cov, 0, 0)``

        Examples
        ========

        >>> from sympy.tensor.tensor import TensorIndexType, tensor_indices, TIDS
        >>> Lorentz = TensorIndexType('Lorentz', dummy_fmt='L')
        >>> m0, m1, m2, m3 = tensor_indices('m0,m1,m2,m3', Lorentz)
        >>> TIDS.free_dum_from_indices(m0, m1, -m1, m3)
        ([(m0, 0, 0), (m3, 3, 0)], [(1, 2, 0, 0)])
        """
        n = len(indices)
        if n == 1:
            return [(indices[0], 0, 0)], []

        # find the positions of the free indices and of the dummy indices
        free = [True]*len(indices)
        index_dict = {}
        dum = []
        for i, index in enumerate(indices):
            name = index._name
            typ = index.tensor_index_type
            contr = index._is_up
            if (name, typ) in index_dict:
                # found a pair of dummy indices
                is_contr, pos = index_dict[(name, typ)]
                # check consistency and update free
                if is_contr:
                    if contr:
                        raise ValueError('two equal contravariant indices in slots %d and %d' %(pos, i))
                    else:
                        free[pos] = False
                        free[i] = False
                else:
                    if contr:
                        free[pos] = False
                        free[i] = False
                    else:
                        raise ValueError('two equal covariant indices in slots %d and %d' %(pos, i))
                if contr:
                    dum.append((i, pos, 0, 0))
                else:
                    dum.append((pos, i, 0, 0))
            else:
                index_dict[(name, typ)] = index._is_up, i

        free = [(index, i, 0) for i, index in enumerate(indices) if free[i]]
        free.sort()
        return free, dum

    @staticmethod
    def _check_matrix_indices(f_free, g_free, nc1):
        # This "private" method checks matrix indices.
        # Matrix indices are special as there are only two, and observe
        # anomalous substitution rules to determine contractions.

        dum = []
        # make sure that free indices appear in the same order as in their component:
        f_free.sort(key=lambda x: (x[2], x[1]))
        g_free.sort(key=lambda x: (x[2], x[1]))
        matrix_indices_storage = {}
        transform_right_to_left = {}
        f_pop_pos = []
        g_pop_pos = []
        for free_pos, (ind, i, c) in enumerate(f_free):
            index_type = ind.tensor_index_type
            if ind not in (index_type.auto_left, -index_type.auto_right):
                continue
            matrix_indices_storage[ind] = (free_pos, i, c)

        for free_pos, (ind, i, c) in enumerate(g_free):
            index_type = ind.tensor_index_type
            if ind not in (index_type.auto_left, -index_type.auto_right):
                continue

            if ind == index_type.auto_left:
                if -index_type.auto_right in matrix_indices_storage:
                    other_pos, other_i, other_c = matrix_indices_storage.pop(-index_type.auto_right)
                    dum.append((other_i, i, other_c, c + nc1))
                    # mark to remove other_pos and free_pos from free:
                    g_pop_pos.append(free_pos)
                    f_pop_pos.append(other_pos)
                    continue
                if ind in matrix_indices_storage:
                    other_pos, other_i, other_c = matrix_indices_storage.pop(ind)
                    dum.append((other_i, i, other_c, c + nc1))
                    # mark to remove other_pos and free_pos from free:
                    g_pop_pos.append(free_pos)
                    f_pop_pos.append(other_pos)
                    transform_right_to_left[-index_type.auto_right] = c
                    continue

            if ind in transform_right_to_left:
                other_c = transform_right_to_left.pop(ind)
                if c == other_c:
                    g_free[free_pos] = (index_type.auto_left, i, c)

        for i in reversed(sorted(f_pop_pos)):
            f_free.pop(i)
        for i in reversed(sorted(g_pop_pos)):
            g_free.pop(i)
        return dum

    @staticmethod
    def mul(f, g):
        """
        The algorithms performing the multiplication of two ``TIDS`` instances.

        In short, it forms a new ``TIDS`` object, joining components and indices,
        checking that abstract indices are compatible, and possibly contracting
        them.
        """
        index_up = lambda u: u if u.is_up else -u

        f_free = f.free[:]
        g_free = g.free[:]
        nc1 = len(f.components)
        dum = TIDS._check_matrix_indices(f_free, g_free, nc1)

        # find out which free indices of f and g are contracted
        free_dict1 = {i if i.is_up else -i: (pos, cpos, i) for i, pos, cpos in f_free}
        free_dict2 = {i if i.is_up else -i: (pos, cpos, i) for i, pos, cpos in g_free}
        free_names = set(free_dict1.keys()) & set(free_dict2.keys())
        # find the new `free` and `dum`

        dum2 = [(i1, i2, c1 + nc1, c2 + nc1) for i1, i2, c1, c2 in g.dum]
        free1 = [(ind, i, c) for ind, i, c in f_free if index_up(ind) not in free_names]
        free2 = [(ind, i, c + nc1) for ind, i, c in g_free if index_up(ind) not in free_names]
        free = free1 + free2
        dum.extend(f.dum + dum2)
        for name in free_names:
            ipos1, cpos1, ind1 = free_dict1[name]
            ipos2, cpos2, ind2 = free_dict2[name]
            cpos2 += nc1
            if ind1._is_up == ind2._is_up:
                raise ValueError('wrong index construction {0}'.format(ind1))
            if ind1._is_up:
                new_dummy = (ipos1, ipos2, cpos1, cpos2)
            else:
                new_dummy = (ipos2, ipos1, cpos2, cpos1)
            dum.append(new_dummy)
        return (f.components + g.components, free, dum)

    def __mul__(self, other):
        return TIDS(*self.mul(self, other))

    def __str__(self):
        return "TIDS({0}, {1}, {2})".format(self.components, self.free, self.dum)

    def __repr__(self):
        return self.__str__()

    def sorted_components(self):
        """
        Returns a ``TIDS`` with sorted components

        The sorting is done taking into account the commutation group
        of the component tensors.
        """
        from sympy.combinatorics.permutations import _af_invert
        cv = list(zip(self.components, range(len(self.components))))
        sign = 1
        n = len(cv) - 1
        for i in range(n):
            for j in range(n, i, -1):
                c = cv[j-1][0].commutes_with(cv[j][0])
                if c not in [0, 1]:
                    continue
                if (cv[j-1][0].index_types, cv[j-1][0]._name) > \
                        (cv[j][0].index_types, cv[j][0]._name):
                    cv[j-1], cv[j] = cv[j], cv[j-1]
                    if c:
                        sign = -sign

        # perm_inv[new_pos] = old_pos
        components = [x[0] for x in cv]
        perm_inv = [x[1] for x in cv]
        perm = _af_invert(perm_inv)
        free = [(ind, i, perm[c]) for ind, i, c in self.free]
        free.sort()
        dum = [(i1, i2, perm[c1], perm[c2]) for i1, i2, c1, c2 in self.dum]
        dum.sort(key=lambda x: components[x[2]].index_types[x[0]])

        return TIDS(components, free, dum), sign

    def _get_sorted_free_indices_for_canon(self):
        sorted_free = self.free[:]
        sorted_free.sort(key=lambda x: x[0])
        return sorted_free

    def _get_sorted_dum_indices_for_canon(self):
        return sorted(self.dum, key=lambda x: (x[2], x[0]))

    def canon_args(self):
        """
        Returns ``(g, dummies, msym, v)``, the entries of ``canonicalize``

        see ``canonicalize`` in ``tensor_can.py``
        """
        # to be called after sorted_components
        from sympy.combinatorics.permutations import _af_new
#         types = list(set(self._types))
#         types.sort(key = lambda x: x._name)
        n = self._ext_rank
        g = [None]*n + [n, n+1]
        pos = 0
        vpos = []
        components = self.components
        for t in components:
            vpos.append(pos)
            pos += t._rank
        # ordered indices: first the free indices, ordered by types
        # then the dummy indices, ordered by types and contravariant before
        # covariant
        # g[position in tensor] = position in ordered indices
        for i, (indx, ipos, cpos) in enumerate(self._get_sorted_free_indices_for_canon()):
            pos = vpos[cpos] + ipos
            g[pos] = i
        pos = len(self.free)
        j = len(self.free)
        dummies = []
        prev = None
        a = []
        msym = []
        for ipos1, ipos2, cpos1, cpos2 in self._get_sorted_dum_indices_for_canon():
            pos1 = vpos[cpos1] + ipos1
            pos2 = vpos[cpos2] + ipos2
            g[pos1] = j
            g[pos2] = j + 1
            j += 2
            typ = components[cpos1].index_types[ipos1]
            if typ != prev:
                if a:
                    dummies.append(a)
                a = [pos, pos + 1]
                prev = typ
                msym.append(typ.metric_antisym)
            else:
                a.extend([pos, pos + 1])
            pos += 2
        if a:
            dummies.append(a)
        numtyp = []
        prev = None
        for t in components:
            if t == prev:
                numtyp[-1][1] += 1
            else:
                prev = t
                numtyp.append([prev, 1])
        v = []
        for h, n in numtyp:
            if h._comm == 0 or h._comm == 1:
                comm = h._comm
            else:
                comm = TensorManager.get_comm(h._comm, h._comm)
            v.append((h._symmetry.base, h._symmetry.generators, n, comm))
        return _af_new(g), dummies, msym, v

    def perm2tensor(self, g, canon_bp=False):
        """
        Returns a ``TIDS`` instance corresponding to the permutation ``g``

        ``g``  permutation corresponding to the tensor in the representation
        used in canonicalization

        ``canon_bp``   if True, then ``g`` is the permutation
        corresponding to the canonical form of the tensor
        """
        vpos = []
        components = self.components
        pos = 0
        for t in components:
            vpos.append(pos)
            pos += t._rank
        sorted_free = [i[0] for i in self._get_sorted_free_indices_for_canon()]
        nfree = len(sorted_free)
        rank = self._ext_rank
        dum = [[None]*4 for i in range((rank - nfree)//2)]
        free = []
        icomp = -1
        for i in range(rank):
            if i in vpos:
                icomp += vpos.count(i)
                pos0 = i
            ipos = i - pos0
            gi = g[i]
            if gi < nfree:
                ind = sorted_free[gi]
                free.append((ind, ipos, icomp))
            else:
                j = gi - nfree
                idum, cov = divmod(j, 2)
                if cov:
                    dum[idum][1] = ipos
                    dum[idum][3] = icomp
                else:
                    dum[idum][0] = ipos
                    dum[idum][2] = icomp
        dum = [tuple(x) for x in dum]

        return TIDS(components, free, dum)

    def get_indices(self):
        """
        Get a list of indices, creating new tensor indices to complete dummy indices.
        """
        components = self.components
        free = self.free
        dum = self.dum
        indices = [None]*self._ext_rank
        start = 0
        pos = 0
        vpos = []
        for t in components:
            vpos.append(pos)
            pos += t.rank
        cdt = defaultdict(int)
        # if the free indices have names with dummy_fmt, start with an
        # index higher than those for the dummy indices
        # to avoid name collisions
        for indx, ipos, cpos in free:
            if indx._name.split('_')[0] == indx.tensor_index_type._dummy_fmt[:-3]:
                cdt[indx.tensor_index_type] = max(cdt[indx.tensor_index_type], int(indx._name.split('_')[1]) + 1)
            start = vpos[cpos]
            indices[start + ipos] = indx
        for ipos1, ipos2, cpos1, cpos2 in dum:
            start1 = vpos[cpos1]
            start2 = vpos[cpos2]
            typ1 = components[cpos1].index_types[ipos1]
            assert typ1 == components[cpos2].index_types[ipos2]
            fmt = typ1._dummy_fmt
            nd = cdt[typ1]
            indices[start1 + ipos1] = TensorIndex(fmt % nd, typ1)
            indices[start2 + ipos2] = TensorIndex(fmt % nd, typ1, False)
            cdt[typ1] += 1
        return indices

    def contract_metric(self, g):
        """
        Returns new TIDS and sign.

        Sign is either 1 or -1, to correct the sign after metric contraction
        (for spinor indices).
        """
        expr = self.expand()
        components = expr.components
        antisym = g.index_types[0].metric_antisym
        # list of positions of the metric ``g``
        gpos = [i for i, x in enumerate(components) if x == g]
        if not gpos:
            return expr, 1
        sign = 1
        dum = expr.dum[:]
        free = expr.free[:]
        elim = set()
        for gposx in gpos:
            if gposx in elim:
                continue
            free1 = [x for x in free if x[-1] == gposx]
            dum1 = [x for x in dum if x[-2] == gposx or x[-1] == gposx]
            if not dum1:
                continue
            elim.add(gposx)
            if len(dum1) == 2:
                if not antisym:
                    dum10, dum11 = dum1
                    if dum10[3] == gposx:
                        # the index with pos p0 and component c0 is contravariant
                        c0 = dum10[2]
                        p0 = dum10[0]
                    else:
                        # the index with pos p0 and component c0 is covariant
                        c0 = dum10[3]
                        p0 = dum10[1]
                    if dum11[3] == gposx:
                        # the index with pos p1 and component c1 is contravariant
                        c1 = dum11[2]
                        p1 = dum11[0]
                    else:
                        # the index with pos p1 and component c1 is covariant
                        c1 = dum11[3]
                        p1 = dum11[1]
                    dum.append((p0, p1, c0, c1))
                else:
                    dum10, dum11 = dum1
                    # change the sign to bring the indices of the metric to contravariant
                    # form; change the sign if dum10 has the metric index in position 0
                    if dum10[3] == gposx:
                        # the index with pos p0 and component c0 is contravariant
                        c0 = dum10[2]
                        p0 = dum10[0]
                        if dum10[1] == 1:
                            sign = -sign
                    else:
                        # the index with pos p0 and component c0 is covariant
                        c0 = dum10[3]
                        p0 = dum10[1]
                        if dum10[0] == 0:
                            sign = -sign
                    if dum11[3] == gposx:
                        # the index with pos p1 and component c1 is contravariant
                        c1 = dum11[2]
                        p1 = dum11[0]
                        sign = -sign
                    else:
                        # the index with pos p1 and component c1 is covariant
                        c1 = dum11[3]
                        p1 = dum11[1]
                    dum.append((p0, p1, c0, c1))

            elif len(dum1) == 1:
                if not antisym:
                    dp0, dp1, dc0, dc1 = dum1[0]
                    if dc0 == dc1:
                        # g(i, -i)
                        typ = g.index_types[0]
                        if typ._dim is None:
                            raise ValueError('dimension not assigned')
                        sign = sign*typ._dim

                    else:
                        # g(i0, i1)*p(-i1)
                        if dc0 == gposx:
                            p1 = dp1
                            c1 = dc1
                        else:
                            p1 = dp0
                            c1 = dc0
                        ind, p, c = free1[0]
                        free.append((ind, p1, c1))
                else:
                    dp0, dp1, dc0, dc1 = dum1[0]
                    if dc0 == dc1:
                        # g(i, -i)
                        typ = g.index_types[0]
                        if typ._dim is None:
                            raise ValueError('dimension not assigned')
                        sign = sign*typ._dim

                        if dp0 < dp1:
                            # g(i, -i) = -D with antisymmetric metric
                            sign = -sign
                    else:
                        # g(i0, i1)*p(-i1)
                        if dc0 == gposx:
                            p1 = dp1
                            c1 = dc1
                            if dp0 == 0:
                                sign = -sign
                        else:
                            p1 = dp0
                            c1 = dc0
                        ind, p, c = free1[0]
                        free.append((ind, p1, c1))
            dum = [x for x in dum if x not in dum1]
            free = [x for x in free if x not in free1]

        shift = 0
        shifts = [0]*len(components)
        for i in range(len(components)):
            if i in elim:
                shift += 1
                continue
            shifts[i] = shift
        free = [(ind, p, c - shifts[c]) for (ind, p, c) in free if c not in elim]
        dum = [(p0, p1, c0 - shifts[c0], c1 - shifts[c1]) for  i, (p0, p1, c0, c1) in enumerate(dum) if c0 not in elim and c1 not in elim]
        components = [c for i, c in enumerate(components) if i not in elim]
        tids = TIDS(components, free, dum)
        return tids, sign


class _IndexStructure(CantSympify):
    """
    This class handles the indices (free and dummy ones). It contains the
    algorithms to manage the dummy indices replacements and contractions of
    free indices under multiplications of tensor expressions, as well as stuff
    related to canonicalization sorting, getting the permutation of the
    expression and so on. It also includes tools to get the ``TensorIndex``
    objects corresponding to the given index structure.
    """

    def __init__(self, free, dum, index_types, indices, canon_bp=False):
        self.free = free
        self.dum = dum
        self.index_types = index_types
        self.indices = indices
        self._ext_rank = len(self.free) + 2*len(self.dum)
        self.dum.sort(key=lambda x: x[0])

    @staticmethod
    def from_indices(*indices):
        """
        Create a new ``_IndexStructure`` object from a list of ``indices``

        ``indices``     ``TensorIndex`` objects, the indices. Contractions are
                        detected upon construction.

        Examples
        ========

        >>> from sympy.tensor.tensor import TensorIndexType, tensor_indices, _IndexStructure
        >>> Lorentz = TensorIndexType('Lorentz', dummy_fmt='L')
        >>> m0, m1, m2, m3 = tensor_indices('m0,m1,m2,m3', Lorentz)
        >>> _IndexStructure.from_indices(m0, m1, -m1, m3)
        _IndexStructure([(m0, 0), (m3, 3)], [(1, 2)], [Lorentz, Lorentz, Lorentz, Lorentz])

        In case of many components the same indices have slightly different
        indexes:

        >>> _IndexStructure.from_indices(m0, m1, -m1, m3)
        _IndexStructure([(m0, 0), (m3, 3)], [(1, 2)], [Lorentz, Lorentz, Lorentz, Lorentz])
        """
        free, dum = _IndexStructure._free_dum_from_indices(*indices)
        index_types = [i.tensor_index_type for i in indices]
        indices = _IndexStructure._replace_dummy_names(indices, free, dum)
        return _IndexStructure(free, dum, index_types, indices)

    @staticmethod
    def from_components_free_dum(components, free, dum):
        index_types = []
        for component in components:
            index_types.extend(component.index_types)
        indices = _IndexStructure.generate_indices_from_free_dum_index_types(free, dum, index_types)
        return _IndexStructure(free, dum, index_types, indices)

    @staticmethod
    def _free_dum_from_indices(*indices):
        """
        Convert ``indices`` into ``free``, ``dum`` for single component tensor

        ``free``     list of tuples ``(index, pos, 0)``,
                     where ``pos`` is the position of index in
                     the list of indices formed by the component tensors

        ``dum``      list of tuples ``(pos_contr, pos_cov, 0, 0)``

        Examples
        ========

        >>> from sympy.tensor.tensor import TensorIndexType, tensor_indices, \
            _IndexStructure
        >>> Lorentz = TensorIndexType('Lorentz', dummy_fmt='L')
        >>> m0, m1, m2, m3 = tensor_indices('m0,m1,m2,m3', Lorentz)
        >>> _IndexStructure._free_dum_from_indices(m0, m1, -m1, m3)
        ([(m0, 0), (m3, 3)], [(1, 2)])
        """
        n = len(indices)
        if n == 1:
            return [(indices[0], 0)], []

        # find the positions of the free indices and of the dummy indices
        free = [True]*len(indices)
        index_dict = {}
        dum = []
        for i, index in enumerate(indices):
            name = index._name
            typ = index.tensor_index_type
            contr = index._is_up
            if (name, typ) in index_dict:
                # found a pair of dummy indices
                is_contr, pos = index_dict[(name, typ)]
                # check consistency and update free
                if is_contr:
                    if contr:
                        raise ValueError('two equal contravariant indices in slots %d and %d' %(pos, i))
                    else:
                        free[pos] = False
                        free[i] = False
                else:
                    if contr:
                        free[pos] = False
                        free[i] = False
                    else:
                        raise ValueError('two equal covariant indices in slots %d and %d' %(pos, i))
                if contr:
                    dum.append((i, pos))
                else:
                    dum.append((pos, i))
            else:
                index_dict[(name, typ)] = index._is_up, i

        free = [(index, i) for i, index in enumerate(indices) if free[i]]
        free.sort()
        return free, dum

    def get_indices(self):
        """
        Get a list of indices, creating new tensor indices to complete dummy indices.
        """
        return self.indices[:]

    @staticmethod
    def generate_indices_from_free_dum_index_types(free, dum, index_types):
        indices = [None]*(len(free)+2*len(dum))
        for idx, pos in free:
            indices[pos] = idx

        generate_dummy_name = _IndexStructure._get_generator_for_dummy_indices(free)
        for pos1, pos2 in dum:
            typ1 = index_types[pos1]
            indname = generate_dummy_name(typ1)
            indices[pos1] = TensorIndex(indname, typ1, True)
            indices[pos2] = TensorIndex(indname, typ1, False)

        return _IndexStructure._replace_dummy_names(indices, free, dum)

    @staticmethod
    def _get_generator_for_dummy_indices(free):
        cdt = defaultdict(int)
        # if the free indices have names with dummy_fmt, start with an
        # index higher than those for the dummy indices
        # to avoid name collisions
        for indx, ipos in free:
            if indx._name.split('_')[0] == indx.tensor_index_type.dummy_fmt[:-3]:
                cdt[indx.tensor_index_type] = max(cdt[indx.tensor_index_type], int(indx._name.split('_')[1]) + 1)

        def dummy_fmt_gen(tensor_index_type):
            fmt = tensor_index_type.dummy_fmt
            nd = cdt[tensor_index_type]
            cdt[tensor_index_type] += 1
            return fmt % nd

        return dummy_fmt_gen

    @staticmethod
    def _replace_dummy_names(indices, free, dum):
        dum.sort(key=lambda x: x[0])
        new_indices = [ind for ind in indices]
        assert len(indices) == len(free) + 2*len(dum)
        generate_dummy_name = _IndexStructure._get_generator_for_dummy_indices(free)
        for ipos1, ipos2 in dum:
            typ1 = new_indices[ipos1].tensor_index_type
            indname = generate_dummy_name(typ1)
            new_indices[ipos1] = TensorIndex(indname, typ1, True)
            new_indices[ipos2] = TensorIndex(indname, typ1, False)
        return new_indices

    def get_free_indices(self):
        """
        Get a list of free indices.
        """
        # get sorted indices according to their position:
        free = sorted(self.free, key=lambda x: x[1])
        return [i[0] for i in free]

    def __str__(self):
        return "_IndexStructure({0}, {1}, {2})".format(self.free, self.dum, self.index_types)

    def __repr__(self):
        return self.__str__()

    def _get_sorted_free_indices_for_canon(self):
        sorted_free = self.free[:]
        sorted_free.sort(key=lambda x: x[0])
        return sorted_free

    def _get_sorted_dum_indices_for_canon(self):
        return sorted(self.dum, key=lambda x: x[0])

    def _get_lexicographically_sorted_index_types(self):
        permutation = self.indices_canon_args()[0]
        index_types = [None]*self._ext_rank
        for i, it in enumerate(self.index_types):
            index_types[permutation(i)] = it
        return index_types

    def _get_lexicographically_sorted_indices(self):
        permutation = self.indices_canon_args()[0]
        indices = [None]*self._ext_rank
        for i, it in enumerate(self.indices):
            indices[permutation(i)] = it
        return indices

    def perm2tensor(self, g, is_canon_bp=False):
        """
        Returns a ``_IndexStructure`` instance corresponding to the permutation ``g``

        ``g``  permutation corresponding to the tensor in the representation
        used in canonicalization

        ``is_canon_bp``   if True, then ``g`` is the permutation
        corresponding to the canonical form of the tensor
        """
        sorted_free = [i[0] for i in self._get_sorted_free_indices_for_canon()]
        lex_index_types = self._get_lexicographically_sorted_index_types()
        lex_indices = self._get_lexicographically_sorted_indices()
        nfree = len(sorted_free)
        rank = self._ext_rank
        dum = [[None]*2 for i in range((rank - nfree)//2)]
        free = []

        index_types = [None]*rank
        indices = [None]*rank
        for i in range(rank):
            gi = g[i]
            index_types[i] = lex_index_types[gi]
            indices[i] = lex_indices[gi]
            if gi < nfree:
                ind = sorted_free[gi]
                assert index_types[i] == sorted_free[gi].tensor_index_type
                free.append((ind, i))
            else:
                j = gi - nfree
                idum, cov = divmod(j, 2)
                if cov:
                    dum[idum][1] = i
                else:
                    dum[idum][0] = i
        dum = [tuple(x) for x in dum]

        return _IndexStructure(free, dum, index_types, indices)

    def indices_canon_args(self):
        """
        Returns ``(g, dummies, msym, v)``, the entries of ``canonicalize``

        see ``canonicalize`` in ``tensor_can.py``
        """
        # to be called after sorted_components
        from sympy.combinatorics.permutations import _af_new
        n = self._ext_rank
        g = [None]*n + [n, n+1]

        # ordered indices: first the free indices, ordered by types
        # then the dummy indices, ordered by types and contravariant before
        # covariant
        # g[position in tensor] = position in ordered indices
        for i, (indx, ipos) in enumerate(self._get_sorted_free_indices_for_canon()):
            g[ipos] = i
        pos = len(self.free)
        j = len(self.free)
        dummies = []
        prev = None
        a = []
        msym = []
        for ipos1, ipos2 in self._get_sorted_dum_indices_for_canon():
            g[ipos1] = j
            g[ipos2] = j + 1
            j += 2
            typ = self.index_types[ipos1]
            if typ != prev:
                if a:
                    dummies.append(a)
                a = [pos, pos + 1]
                prev = typ
                msym.append(typ.metric_antisym)
            else:
                a.extend([pos, pos + 1])
            pos += 2
        if a:
            dummies.append(a)

        return _af_new(g), dummies, msym


def components_canon_args(components):
    numtyp = []
    prev = None
    for t in components:
        if t == prev:
            numtyp[-1][1] += 1
        else:
            prev = t
            numtyp.append([prev, 1])
    v = []
    for h, n in numtyp:
        if h._comm == 0 or h._comm == 1:
            comm = h._comm
        else:
            comm = TensorManager.get_comm(h._comm, h._comm)
        v.append((h._symmetry.base, h._symmetry.generators, n, comm))
    return v


class _TensorDataLazyEvaluator(CantSympify):
    """
    EXPERIMENTAL: do not rely on this class, it may change without deprecation
    warnings in future versions of SymPy.

    This object contains the logic to associate components data to a tensor
    expression. Components data are set via the ``.data`` property of tensor
    expressions, is stored inside this class as a mapping between the tensor
    expression and the ``ndarray``.

    Computations are executed lazily: whereas the tensor expressions can have
    contractions, tensor products, and additions, components data are not
    computed until they are accessed by reading the ``.data`` property
    associated to the tensor expression.
    """
    _substitutions_dict = dict()
    _substitutions_dict_tensmul = dict()

    def __getitem__(self, key):
        dat = self._get(key)
        if dat is None:
            return None

        from .array import NDimArray
        if not isinstance(dat, NDimArray):
            return dat

        if dat.rank() == 0:
            return dat[()]
        elif dat.rank() == 1 and len(dat) == 1:
            return dat[0]
        return dat

    def _get(self, key):
        """
        Retrieve ``data`` associated with ``key``.

        This algorithm looks into ``self._substitutions_dict`` for all
        ``TensorHead`` in the ``TensExpr`` (or just ``TensorHead`` if key is a
        TensorHead instance). It reconstructs the components data that the
        tensor expression should have by performing on components data the
        operations that correspond to the abstract tensor operations applied.

        Metric tensor is handled in a different manner: it is pre-computed in
        ``self._substitutions_dict_tensmul``.
        """
        if key in self._substitutions_dict:
            return self._substitutions_dict[key]

        if isinstance(key, TensorHead):
            return None

        if isinstance(key, Tensor):
            # special case to handle metrics. Metric tensors cannot be
            # constructed through contraction by the metric, their
            # components show if they are a matrix or its inverse.
            signature = tuple([i.is_up for i in key.get_indices()])
            srch = (key.component,) + signature
            if srch in self._substitutions_dict_tensmul:
                return self._substitutions_dict_tensmul[srch]
            array_list = [self.data_from_tensor(key)]
            return self.data_contract_dum(array_list, key.dum, key.ext_rank)

        if isinstance(key, TensMul):
            tensmul_args = key.args
            if len(tensmul_args) == 1 and len(tensmul_args[0].components) == 1:
                # special case to handle metrics. Metric tensors cannot be
                # constructed through contraction by the metric, their
                # components show if they are a matrix or its inverse.
                signature = tuple([i.is_up for i in tensmul_args[0].get_indices()])
                srch = (tensmul_args[0].components[0],) + signature
                if srch in self._substitutions_dict_tensmul:
                    return self._substitutions_dict_tensmul[srch]
            #data_list = [self.data_from_tensor(i) for i in tensmul_args if isinstance(i, TensExpr)]
            data_list = [self.data_from_tensor(i) if isinstance(i, Tensor) else i.data for i in tensmul_args if isinstance(i, TensExpr)]
            coeff = prod([i for i in tensmul_args if not isinstance(i, TensExpr)])
            if all([i is None for i in data_list]):
                return None
            if any([i is None for i in data_list]):
                raise ValueError("Mixing tensors with associated components "\
                                 "data with tensors without components data")
            data_result = self.data_contract_dum(data_list, key.dum, key.ext_rank)
            return coeff*data_result

        if isinstance(key, TensAdd):
            data_list = []
            free_args_list = []
            for arg in key.args:
                if isinstance(arg, TensExpr):
                    data_list.append(arg.data)
                    free_args_list.append([x[0] for x in arg.free])
                else:
                    data_list.append(arg)
                    free_args_list.append([])
            if all([i is None for i in data_list]):
                return None
            if any([i is None for i in data_list]):
                raise ValueError("Mixing tensors with associated components "\
                                 "data with tensors without components data")

            sum_list = []
            from .array import permutedims
            for data, free_args in zip(data_list, free_args_list):
                if len(free_args) < 2:
                    sum_list.append(data)
                else:
                    free_args_pos = {y: x for x, y in enumerate(free_args)}
                    axes = [free_args_pos[arg] for arg in key.free_args]
                    sum_list.append(permutedims(data, axes))
            return reduce(lambda x, y: x+y, sum_list)

        return None

    def data_contract_dum(self, ndarray_list, dum, ext_rank):
        from .array import tensorproduct, tensorcontraction, MutableDenseNDimArray
        arrays = list(map(MutableDenseNDimArray, ndarray_list))
        prodarr = tensorproduct(*arrays)
        return tensorcontraction(prodarr, *dum)

    def data_tensorhead_from_tensmul(self, data, tensmul, tensorhead):
        """
        This method is used when assigning components data to a ``TensMul``
        object, it converts components data to a fully contravariant ndarray,
        which is then stored according to the ``TensorHead`` key.
        """
        if data is None:
            return None

        return self._correct_signature_from_indices(
            data,
            tensmul.get_indices(),
            tensmul.free,
            tensmul.dum,
            True)

    def data_from_tensor(self, tensor):
        """
        This method corrects the components data to the right signature
        (covariant/contravariant) using the metric associated with each
        ``TensorIndexType``.
        """
        tensorhead = tensor.component

        if tensorhead.data is None:
            return None

        return self._correct_signature_from_indices(
            tensorhead.data,
            tensor.get_indices(),
            tensor.free,
            tensor.dum)

    def _assign_data_to_tensor_expr(self, key, data):
        if isinstance(key, TensAdd):
            raise ValueError('cannot assign data to TensAdd')
        # here it is assumed that `key` is a `TensMul` instance.
        if len(key.components) != 1:
            raise ValueError('cannot assign data to TensMul with multiple components')
        tensorhead = key.components[0]
        newdata = self.data_tensorhead_from_tensmul(data, key, tensorhead)
        return tensorhead, newdata

    def _check_permutations_on_data(self, tens, data):
        from .array import permutedims

        if isinstance(tens, TensorHead):
            rank = tens.rank
            generators = tens.symmetry.generators
        elif isinstance(tens, Tensor):
            rank = tens.rank
            generators = tens.components[0].symmetry.generators
        elif isinstance(tens, TensorIndexType):
            rank = tens.metric.rank
            generators = tens.metric.symmetry.generators

        # Every generator is a permutation, check that by permuting the array
        # by that permutation, the array will be the same, except for a
        # possible sign change if the permutation admits it.
        for gener in generators:
            sign_change = +1 if (gener(rank) == rank) else -1
            data_swapped = data
            last_data = data
            permute_axes = list(map(gener, list(range(rank))))
            # the order of a permutation is the number of times to get the
            # identity by applying that permutation.
            for i in range(gener.order()-1):
                data_swapped = permutedims(data_swapped, permute_axes)
                # if any value in the difference array is non-zero, raise an error:
                if any(last_data - sign_change*data_swapped):
                    raise ValueError("Component data symmetry structure error")
                last_data = data_swapped

    def __setitem__(self, key, value):
        """
        Set the components data of a tensor object/expression.

        Components data are transformed to the all-contravariant form and stored
        with the corresponding ``TensorHead`` object. If a ``TensorHead`` object
        cannot be uniquely identified, it will raise an error.
        """
        data = _TensorDataLazyEvaluator.parse_data(value)
        self._check_permutations_on_data(key, data)

        # TensorHead and TensorIndexType can be assigned data directly, while
        # TensMul must first convert data to a fully contravariant form, and
        # assign it to its corresponding TensorHead single component.
        if not isinstance(key, (TensorHead, TensorIndexType)):
            key, data = self._assign_data_to_tensor_expr(key, data)

        if isinstance(key, TensorHead):
            for dim, indextype in zip(data.shape, key.index_types):
                if indextype.data is None:
                    raise ValueError("index type {} has no components data"\
                    " associated (needed to raise/lower index)".format(indextype))
                if indextype.dim is None:
                    continue
                if dim != indextype.dim:
                    raise ValueError("wrong dimension of ndarray")
        self._substitutions_dict[key] = data

    def __delitem__(self, key):
        del self._substitutions_dict[key]

    def __contains__(self, key):
        return key in self._substitutions_dict

    def add_metric_data(self, metric, data):
        """
        Assign data to the ``metric`` tensor. The metric tensor behaves in an
        anomalous way when raising and lowering indices.

        A fully covariant metric is the inverse transpose of the fully
        contravariant metric (it is meant matrix inverse). If the metric is
        symmetric, the transpose is not necessary and mixed
        covariant/contravariant metrics are Kronecker deltas.
        """
        # hard assignment, data should not be added to `TensorHead` for metric:
        # the problem with `TensorHead` is that the metric is anomalous, i.e.
        # raising and lowering the index means considering the metric or its
        # inverse, this is not the case for other tensors.
        self._substitutions_dict_tensmul[metric, True, True] = data
        inverse_transpose = self.inverse_transpose_matrix(data)
        # in symmetric spaces, the traspose is the same as the original matrix,
        # the full covariant metric tensor is the inverse transpose, so this
        # code will be able to handle non-symmetric metrics.
        self._substitutions_dict_tensmul[metric, False, False] = inverse_transpose
        # now mixed cases, these are identical to the unit matrix if the metric
        # is symmetric.
        m = data.tomatrix()
        invt = inverse_transpose.tomatrix()
        self._substitutions_dict_tensmul[metric, True, False] = m * invt
        self._substitutions_dict_tensmul[metric, False, True] = invt * m

    @staticmethod
    def _flip_index_by_metric(data, metric, pos):
        from .array import tensorproduct, tensorcontraction, permutedims, MutableDenseNDimArray, NDimArray

        mdim = metric.rank()
        ddim = data.rank()

        if pos == 0:
            data = tensorcontraction(
                tensorproduct(
                    metric,
                    data
                ),
                (1, mdim+pos)
            )
        else:
            data = tensorcontraction(
                tensorproduct(
                    data,
                    metric
                ),
                (pos, ddim)
            )
        return data

    @staticmethod
    def inverse_matrix(ndarray):
        m = ndarray.tomatrix().inv()
        return _TensorDataLazyEvaluator.parse_data(m)

    @staticmethod
    def inverse_transpose_matrix(ndarray):
        m = ndarray.tomatrix().inv().T
        return _TensorDataLazyEvaluator.parse_data(m)

    @staticmethod
    def _correct_signature_from_indices(data, indices, free, dum, inverse=False):
        """
        Utility function to correct the values inside the components data
        ndarray according to whether indices are covariant or contravariant.

        It uses the metric matrix to lower values of covariant indices.
        """
        # change the ndarray values according covariantness/contravariantness of the indices
        # use the metric
        for i, indx in enumerate(indices):
            if not indx.is_up and not inverse:
                data = _TensorDataLazyEvaluator._flip_index_by_metric(data, indx.tensor_index_type.data, i)
            elif not indx.is_up and inverse:
                data = _TensorDataLazyEvaluator._flip_index_by_metric(
                    data,
                    _TensorDataLazyEvaluator.inverse_matrix(indx.tensor_index_type.data),
                    i
                )
        return data

    @staticmethod
    def _sort_data_axes(old, new):
        from .array import permutedims

        new_data = old.data.copy()

        old_free = [i[0] for i in old.free]
        new_free = [i[0] for i in new.free]

        for i in range(len(new_free)):
            for j in range(i, len(old_free)):
                if old_free[j] == new_free[i]:
                    old_free[i], old_free[j] = old_free[j], old_free[i]
                    new_data = permutedims(new_data, (i, j))
                    break
        return new_data

    @staticmethod
    def add_rearrange_tensmul_parts(new_tensmul, old_tensmul):
        def sorted_compo():
            return _TensorDataLazyEvaluator._sort_data_axes(old_tensmul, new_tensmul)

        _TensorDataLazyEvaluator._substitutions_dict[new_tensmul] = sorted_compo()

    @staticmethod
    def parse_data(data):
        """
        Transform ``data`` to array. The parameter ``data`` may
        contain data in various formats, e.g. nested lists, sympy ``Matrix``,
        and so on.

        Examples
        ========

        >>> from sympy.tensor.tensor import _TensorDataLazyEvaluator
        >>> _TensorDataLazyEvaluator.parse_data([1, 3, -6, 12])
        [1, 3, -6, 12]

        >>> _TensorDataLazyEvaluator.parse_data([[1, 2], [4, 7]])
        [[1, 2], [4, 7]]
        """
        from .array import MutableDenseNDimArray

        if not isinstance(data, MutableDenseNDimArray):
            if len(data) == 2 and hasattr(data[0], '__call__'):
                data = MutableDenseNDimArray(data[0], data[1])
            else:
                data = MutableDenseNDimArray(data)
        return data

_tensor_data_substitution_dict = _TensorDataLazyEvaluator()


class _TensorManager(object):
    """
    Class to manage tensor properties.

    Notes
    =====

    Tensors belong to tensor commutation groups; each group has a label
    ``comm``; there are predefined labels:

    ``0``   tensors commuting with any other tensor

    ``1``   tensors anticommuting among themselves

    ``2``   tensors not commuting, apart with those with ``comm=0``

    Other groups can be defined using ``set_comm``; tensors in those
    groups commute with those with ``comm=0``; by default they
    do not commute with any other group.
    """
    def __init__(self):
        self._comm_init()

    def _comm_init(self):
        self._comm = [{} for i in range(3)]
        for i in range(3):
            self._comm[0][i] = 0
            self._comm[i][0] = 0
        self._comm[1][1] = 1
        self._comm[2][1] = None
        self._comm[1][2] = None
        self._comm_symbols2i = {0:0, 1:1, 2:2}
        self._comm_i2symbol = {0:0, 1:1, 2:2}

    @property
    def comm(self):
        return self._comm

    def comm_symbols2i(self, i):
        """
        get the commutation group number corresponding to ``i``

        ``i`` can be a symbol or a number or a string

        If ``i`` is not already defined its commutation group number
        is set.
        """
        if i not in self._comm_symbols2i:
            n = len(self._comm)
            self._comm.append({})
            self._comm[n][0] = 0
            self._comm[0][n] = 0
            self._comm_symbols2i[i] = n
            self._comm_i2symbol[n] = i
            return n
        return self._comm_symbols2i[i]

    def comm_i2symbol(self, i):
        """
        Returns the symbol corresponding to the commutation group number.
        """
        return self._comm_i2symbol[i]

    def set_comm(self, i, j, c):
        """
        set the commutation parameter ``c`` for commutation groups ``i, j``

        Parameters
        ==========

        i, j : symbols representing commutation groups

        c  :  group commutation number

        Notes
        =====

        ``i, j`` can be symbols, strings or numbers,
        apart from ``0, 1`` and ``2`` which are reserved respectively
        for commuting, anticommuting tensors and tensors not commuting
        with any other group apart with the commuting tensors.
        For the remaining cases, use this method to set the commutation rules;
        by default ``c=None``.

        The group commutation number ``c`` is assigned in correspondence
        to the group commutation symbols; it can be

        0        commuting

        1        anticommuting

        None     no commutation property

        Examples
        ========

        ``G`` and ``GH`` do not commute with themselves and commute with
        each other; A is commuting.

        >>> from sympy.tensor.tensor import TensorIndexType, tensor_indices, tensorhead, TensorManager
        >>> Lorentz = TensorIndexType('Lorentz')
        >>> i0,i1,i2,i3,i4 = tensor_indices('i0:5', Lorentz)
        >>> A = tensorhead('A', [Lorentz], [[1]])
        >>> G = tensorhead('G', [Lorentz], [[1]], 'Gcomm')
        >>> GH = tensorhead('GH', [Lorentz], [[1]], 'GHcomm')
        >>> TensorManager.set_comm('Gcomm', 'GHcomm', 0)
        >>> (GH(i1)*G(i0)).canon_bp()
        G(i0)*GH(i1)
        >>> (G(i1)*G(i0)).canon_bp()
        G(i1)*G(i0)
        >>> (G(i1)*A(i0)).canon_bp()
        A(i0)*G(i1)
        """
        if c not in (0, 1, None):
            raise ValueError('`c` can assume only the values 0, 1 or None')

        if i not in self._comm_symbols2i:
            n = len(self._comm)
            self._comm.append({})
            self._comm[n][0] = 0
            self._comm[0][n] = 0
            self._comm_symbols2i[i] = n
            self._comm_i2symbol[n] = i
        if j not in self._comm_symbols2i:
            n = len(self._comm)
            self._comm.append({})
            self._comm[0][n] = 0
            self._comm[n][0] = 0
            self._comm_symbols2i[j] = n
            self._comm_i2symbol[n] = j
        ni = self._comm_symbols2i[i]
        nj = self._comm_symbols2i[j]
        self._comm[ni][nj] = c
        self._comm[nj][ni] = c

    def set_comms(self, *args):
        """
        set the commutation group numbers ``c`` for symbols ``i, j``

        Parameters
        ==========

        args : sequence of ``(i, j, c)``
        """
        for i, j, c in args:
            self.set_comm(i, j, c)

    def get_comm(self, i, j):
        """
        Return the commutation parameter for commutation group numbers ``i, j``

        see ``_TensorManager.set_comm``
        """
        return self._comm[i].get(j, 0 if i == 0 or j == 0 else None)

    def clear(self):
        """
        Clear the TensorManager.
        """
        self._comm_init()


TensorManager = _TensorManager()


class TensorIndexType(Basic):
    """
    A TensorIndexType is characterized by its name and its metric.

    Parameters
    ==========

    name : name of the tensor type

    metric : metric symmetry or metric object or ``None``


    dim : dimension, it can be a symbol or an integer or ``None``

    eps_dim : dimension of the epsilon tensor

    dummy_fmt : name of the head of dummy indices

    Attributes
    ==========

    ``name``
    ``metric_name`` : it is 'metric' or metric.name
    ``metric_antisym``
    ``metric`` : the metric tensor
    ``delta`` : ``Kronecker delta``
    ``epsilon`` : the ``Levi-Civita epsilon`` tensor
    ``dim``
    ``eps_dim``
    ``dummy_fmt``
    ``data`` : a property to add ``ndarray`` values, to work in a specified basis.

    Notes
    =====

    The ``metric`` parameter can be:
    ``metric = False`` symmetric metric (in Riemannian geometry)

    ``metric = True`` antisymmetric metric (for spinor calculus)

    ``metric = None``  there is no metric

    ``metric`` can be an object having ``name`` and ``antisym`` attributes.


    If there is a metric the metric is used to raise and lower indices.

    In the case of antisymmetric metric, the following raising and
    lowering conventions will be adopted:

    ``psi(a) = g(a, b)*psi(-b); chi(-a) = chi(b)*g(-b, -a)``

    ``g(-a, b) = delta(-a, b); g(b, -a) = -delta(a, -b)``

    where ``delta(-a, b) = delta(b, -a)`` is the ``Kronecker delta``
    (see ``TensorIndex`` for the conventions on indices).

    If there is no metric it is not possible to raise or lower indices;
    e.g. the index of the defining representation of ``SU(N)``
    is 'covariant' and the conjugate representation is
    'contravariant'; for ``N > 2`` they are linearly independent.

    ``eps_dim`` is by default equal to ``dim``, if the latter is an integer;
    else it can be assigned (for use in naive dimensional regularization);
    if ``eps_dim`` is not an integer ``epsilon`` is ``None``.

    Examples
    ========

    >>> from sympy.tensor.tensor import TensorIndexType
    >>> Lorentz = TensorIndexType('Lorentz', dummy_fmt='L')
    >>> Lorentz.metric
    metric(Lorentz,Lorentz)

    Examples with metric components data added, this means it is working on a
    fixed basis:

    >>> Lorentz.data = [1, -1, -1, -1]
    >>> Lorentz
    TensorIndexType(Lorentz, 0)
    >>> Lorentz.data
    [[1, 0, 0, 0], [0, -1, 0, 0], [0, 0, -1, 0], [0, 0, 0, -1]]
    """

    def __new__(cls, name, metric=False, dim=None, eps_dim=None,
                dummy_fmt=None):

        if isinstance(name, string_types):
            name = Symbol(name)
        obj = Basic.__new__(cls, name, S.One if metric else S.Zero)
        obj._name = str(name)
        if not dummy_fmt:
            obj._dummy_fmt = '%s_%%d' % obj.name
        else:
            obj._dummy_fmt = '%s_%%d' % dummy_fmt
        if metric is None:
            obj.metric_antisym = None
            obj.metric = None
        else:
            if metric in (True, False, 0, 1):
                metric_name = 'metric'
                obj.metric_antisym = metric
            else:
                metric_name = metric.name
                obj.metric_antisym = metric.antisym
            sym2 = TensorSymmetry(get_symmetric_group_sgs(2, obj.metric_antisym))
            S2 = TensorType([obj]*2, sym2)
            obj.metric = S2(metric_name)

        obj._dim = dim
        obj._delta = obj.get_kronecker_delta()
        obj._eps_dim = eps_dim if eps_dim else dim
        obj._epsilon = obj.get_epsilon()
        obj._autogenerated = []
        return obj

    @property
    @deprecated(useinstead="TensorIndex", issue=12857, deprecated_since_version="1.1")
    def auto_right(self):
        if not hasattr(self, '_auto_right'):
            self._auto_right = TensorIndex("auto_right", self)
        return self._auto_right

    @property
    @deprecated(useinstead="TensorIndex", issue=12857, deprecated_since_version="1.1")
    def auto_left(self):
        if not hasattr(self, '_auto_left'):
            self._auto_left = TensorIndex("auto_left", self)
        return self._auto_left

    @property
    @deprecated(useinstead="TensorIndex", issue=12857, deprecated_since_version="1.1")
    def auto_index(self):
        if not hasattr(self, '_auto_index'):
            self._auto_index = TensorIndex("auto_index", self)
        return self._auto_index

    @property
    def data(self):
        return _tensor_data_substitution_dict[self]

    @data.setter
    def data(self, data):
        # This assignment is a bit controversial, should metric components be assigned
        # to the metric only or also to the TensorIndexType object? The advantage here
        # is the ability to assign a 1D array and transform it to a 2D diagonal array.
        from .array import MutableDenseNDimArray

        data = _TensorDataLazyEvaluator.parse_data(data)
        if data.rank() > 2:
            raise ValueError("data have to be of rank 1 (diagonal metric) or 2.")
        if data.rank() == 1:
            if self.dim is not None:
                nda_dim = data.shape[0]
                if nda_dim != self.dim:
                    raise ValueError("Dimension mismatch")

            dim = data.shape[0]
            newndarray = MutableDenseNDimArray.zeros(dim, dim)
            for i, val in enumerate(data):
                newndarray[i, i] = val
            data = newndarray
        dim1, dim2 = data.shape
        if dim1 != dim2:
            raise ValueError("Non-square matrix tensor.")
        if self.dim is not None:
            if self.dim != dim1:
                raise ValueError("Dimension mismatch")
        _tensor_data_substitution_dict[self] = data
        _tensor_data_substitution_dict.add_metric_data(self.metric, data)
        delta = self.get_kronecker_delta()
        i1 = TensorIndex('i1', self)
        i2 = TensorIndex('i2', self)
        delta(i1, -i2).data = _TensorDataLazyEvaluator.parse_data(eye(dim1))

    @data.deleter
    def data(self):
        if self in _tensor_data_substitution_dict:
            del _tensor_data_substitution_dict[self]
        if self.metric in _tensor_data_substitution_dict:
            del _tensor_data_substitution_dict[self.metric]

    def _get_matrix_fmt(self, number):
        return ("m" + self.dummy_fmt) % (number)

    @property
    def name(self):
        return self._name

    @property
    def dim(self):
        return self._dim

    @property
    def delta(self):
        return self._delta

    @property
    def eps_dim(self):
        return self._eps_dim

    @property
    def epsilon(self):
        return self._epsilon

    @property
    def dummy_fmt(self):
        return self._dummy_fmt

    def get_kronecker_delta(self):
        sym2 = TensorSymmetry(get_symmetric_group_sgs(2))
        S2 = TensorType([self]*2, sym2)
        delta = S2('KD')
        return delta

    def get_epsilon(self):
        if not isinstance(self._eps_dim, (SYMPY_INTS, Integer)):
            return None
        sym = TensorSymmetry(get_symmetric_group_sgs(self._eps_dim, 1))
        Sdim = TensorType([self]*self._eps_dim, sym)
        epsilon = Sdim('Eps')
        return epsilon

    def __lt__(self, other):
        return self.name < other.name

    def __str__(self):
        return self.name

    __repr__ = __str__

    def _components_data_full_destroy(self):
        """
        EXPERIMENTAL: do not rely on this API method.

        This destroys components data associated to the ``TensorIndexType``, if
        any, specifically:

        * metric tensor data
        * Kronecker tensor data
        """
        if self in _tensor_data_substitution_dict:
            del _tensor_data_substitution_dict[self]

        def delete_tensmul_data(key):
            if key in _tensor_data_substitution_dict._substitutions_dict_tensmul:
                del _tensor_data_substitution_dict._substitutions_dict_tensmul[key]

        # delete metric data:
        delete_tensmul_data((self.metric, True, True))
        delete_tensmul_data((self.metric, True, False))
        delete_tensmul_data((self.metric, False, True))
        delete_tensmul_data((self.metric, False, False))

        # delete delta tensor data:
        delta = self.get_kronecker_delta()
        if delta in _tensor_data_substitution_dict:
            del _tensor_data_substitution_dict[delta]


class TensorIndex(Basic):
    """
    Represents an abstract tensor index.

    Parameters
    ==========

    name : name of the index, or ``True`` if you want it to be automatically assigned
    tensortype : ``TensorIndexType`` of the index
    is_up :  flag for contravariant index

    Attributes
    ==========

    ``name``
    ``tensortype``
    ``is_up``

    Notes
    =====

    Tensor indices are contracted with the Einstein summation convention.

    An index can be in contravariant or in covariant form; in the latter
    case it is represented prepending a ``-`` to the index name.

    Dummy indices have a name with head given by ``tensortype._dummy_fmt``


    Examples
    ========

    >>> from sympy.tensor.tensor import TensorIndexType, TensorIndex, TensorSymmetry, TensorType, get_symmetric_group_sgs
    >>> Lorentz = TensorIndexType('Lorentz', dummy_fmt='L')
    >>> i = TensorIndex('i', Lorentz); i
    i
    >>> sym1 = TensorSymmetry(*get_symmetric_group_sgs(1))
    >>> S1 = TensorType([Lorentz], sym1)
    >>> A, B = S1('A,B')
    >>> A(i)*B(-i)
    A(L_0)*B(-L_0)

    If you want the index name to be automatically assigned, just put ``True``
    in the ``name`` field, it will be generated using the reserved character
    ``_`` in front of its name, in order to avoid conflicts with possible
    existing indices:

    >>> i0 = TensorIndex(True, Lorentz)
    >>> i0
    _i0
    >>> i1 = TensorIndex(True, Lorentz)
    >>> i1
    _i1
    >>> A(i0)*B(-i1)
    A(_i0)*B(-_i1)
    >>> A(i0)*B(-i0)
    A(L_0)*B(-L_0)
    """
    def __new__(cls, name, tensortype, is_up=True):
        if isinstance(name, string_types):
            name_symbol = Symbol(name)
        elif isinstance(name, Symbol):
            name_symbol = name
        elif name is True:
            name = "_i{0}".format(len(tensortype._autogenerated))
            name_symbol = Symbol(name)
            tensortype._autogenerated.append(name_symbol)
        else:
            raise ValueError("invalid name")

        is_up = sympify(is_up)
        obj = Basic.__new__(cls, name_symbol, tensortype, is_up)
        obj._name = str(name)
        obj._tensor_index_type = tensortype
        obj._is_up = is_up
        return obj

    @property
    def name(self):
        return self._name

    @property
    @deprecated(useinstead="tensor_index_type", issue=12857, deprecated_since_version="1.1")
    def tensortype(self):
        return self.tensor_index_type

    @property
    def tensor_index_type(self):
        return self._tensor_index_type

    @property
    def is_up(self):
        return self._is_up

    def _print(self):
        s = self._name
        if not self._is_up:
            s = '-%s' % s
        return s

    def __lt__(self, other):
        return (self.tensor_index_type, self._name) < (other.tensor_index_type, other._name)

    def __neg__(self):
        t1 = TensorIndex(self.name, self.tensor_index_type,
                (not self.is_up))
        return t1


def tensor_indices(s, typ):
    """
    Returns list of tensor indices given their names and their types

    Parameters
    ==========

    s : string of comma separated names of indices

    typ : ``TensorIndexType`` of the indices

    Examples
    ========

    >>> from sympy.tensor.tensor import TensorIndexType, tensor_indices
    >>> Lorentz = TensorIndexType('Lorentz', dummy_fmt='L')
    >>> a, b, c, d = tensor_indices('a,b,c,d', Lorentz)
    """
    if isinstance(s, str):
        a = [x.name for x in symbols(s, seq=True)]
    else:
        raise ValueError('expecting a string')

    tilist = [TensorIndex(i, typ) for i in a]
    if len(tilist) == 1:
        return tilist[0]
    return tilist


class TensorSymmetry(Basic):
    """
    Monoterm symmetry of a tensor

    Parameters
    ==========

    bsgs : tuple ``(base, sgs)`` BSGS of the symmetry of the tensor

    Attributes
    ==========

    ``base`` : base of the BSGS
    ``generators`` : generators of the BSGS
    ``rank`` : rank of the tensor

    Notes
    =====

    A tensor can have an arbitrary monoterm symmetry provided by its BSGS.
    Multiterm symmetries, like the cyclic symmetry of the Riemann tensor,
    are not covered.

    See Also
    ========

    sympy.combinatorics.tensor_can.get_symmetric_group_sgs

    Examples
    ========

    Define a symmetric tensor

    >>> from sympy.tensor.tensor import TensorIndexType, TensorSymmetry, TensorType, get_symmetric_group_sgs
    >>> Lorentz = TensorIndexType('Lorentz', dummy_fmt='L')
    >>> sym2 = TensorSymmetry(get_symmetric_group_sgs(2))
    >>> S2 = TensorType([Lorentz]*2, sym2)
    >>> V = S2('V')
    """
    def __new__(cls, *args, **kw_args):
        if len(args) == 1:
            base, generators = args[0]
        elif len(args) == 2:
            base, generators = args
        else:
            raise TypeError("bsgs required, either two separate parameters or one tuple")

        if not isinstance(base, Tuple):
            base = Tuple(*base)
        if not isinstance(generators, Tuple):
            generators = Tuple(*generators)
        obj = Basic.__new__(cls, base, generators, **kw_args)
        return obj

    @property
    def base(self):
        return self.args[0]

    @property
    def generators(self):
        return self.args[1]

    @property
    def rank(self):
        return self.args[1][0].size - 2


def tensorsymmetry(*args):
    """
    Return a ``TensorSymmetry`` object.

    One can represent a tensor with any monoterm slot symmetry group
    using a BSGS.

    ``args`` can be a BSGS
    ``args[0]``    base
    ``args[1]``    sgs

    Usually tensors are in (direct products of) representations
    of the symmetric group;
    ``args`` can be a list of lists representing the shapes of Young tableaux

    Notes
    =====

    For instance:
    ``[[1]]``       vector
    ``[[1]*n]``     symmetric tensor of rank ``n``
    ``[[n]]``       antisymmetric tensor of rank ``n``
    ``[[2, 2]]``    monoterm slot symmetry of the Riemann tensor
    ``[[1],[1]]``   vector*vector
    ``[[2],[1],[1]`` (antisymmetric tensor)*vector*vector

    Notice that with the shape ``[2, 2]`` we associate only the monoterm
    symmetries of the Riemann tensor; this is an abuse of notation,
    since the shape ``[2, 2]`` corresponds usually to the irreducible
    representation characterized by the monoterm symmetries and by the
    cyclic symmetry.

    Examples
    ========

    Symmetric tensor using a Young tableau

    >>> from sympy.tensor.tensor import TensorIndexType, TensorType, tensorsymmetry
    >>> Lorentz = TensorIndexType('Lorentz', dummy_fmt='L')
    >>> sym2 = tensorsymmetry([1, 1])
    >>> S2 = TensorType([Lorentz]*2, sym2)
    >>> V = S2('V')

    Symmetric tensor using a ``BSGS`` (base, strong generator set)

    >>> from sympy.tensor.tensor import get_symmetric_group_sgs
    >>> sym2 = tensorsymmetry(*get_symmetric_group_sgs(2))
    >>> S2 = TensorType([Lorentz]*2, sym2)
    >>> V = S2('V')
    """
    from sympy.combinatorics import Permutation

    def tableau2bsgs(a):
        if len(a) == 1:
            # antisymmetric vector
            n = a[0]
            bsgs = get_symmetric_group_sgs(n, 1)
        else:
            if all(x == 1 for x in a):
                # symmetric vector
                n = len(a)
                bsgs = get_symmetric_group_sgs(n)
            elif a == [2, 2]:
                bsgs = riemann_bsgs
            else:
                raise NotImplementedError
        return bsgs

    if not args:
        return TensorSymmetry(Tuple(), Tuple(Permutation(1)))

    if len(args) == 2 and isinstance(args[1][0], Permutation):
        return TensorSymmetry(args)
    base, sgs = tableau2bsgs(args[0])
    for a in args[1:]:
        basex, sgsx = tableau2bsgs(a)
        base, sgs = bsgs_direct_product(base, sgs, basex, sgsx)
    return TensorSymmetry(Tuple(base, sgs))


class TensorType(Basic):
    """
    Class of tensor types.

    Parameters
    ==========

    index_types : list of ``TensorIndexType`` of the tensor indices
    symmetry : ``TensorSymmetry`` of the tensor

    Attributes
    ==========

    ``index_types``
    ``symmetry``
    ``types`` : list of ``TensorIndexType`` without repetitions

    Examples
    ========

    Define a symmetric tensor

    >>> from sympy.tensor.tensor import TensorIndexType, tensorsymmetry, TensorType
    >>> Lorentz = TensorIndexType('Lorentz', dummy_fmt='L')
    >>> sym2 = tensorsymmetry([1, 1])
    >>> S2 = TensorType([Lorentz]*2, sym2)
    >>> V = S2('V')
    """
    is_commutative = False

    def __new__(cls, index_types, symmetry, **kw_args):
        assert symmetry.rank == len(index_types)
        obj = Basic.__new__(cls, Tuple(*index_types), symmetry, **kw_args)
        return obj

    @property
    def index_types(self):
        return self.args[0]

    @property
    def symmetry(self):
        return self.args[1]

    @property
    def types(self):
        return sorted(set(self.index_types), key=lambda x: x.name)

    def __str__(self):
        return 'TensorType(%s)' % ([str(x) for x in self.index_types])

    def __call__(self, s, comm=0):
        """
        Return a TensorHead object or a list of TensorHead objects.

        ``s``  name or string of names

        ``comm``: commutation group number
        see ``_TensorManager.set_comm``

        Examples
        ========

        Define symmetric tensors ``V``, ``W`` and ``G``, respectively
        commuting, anticommuting and with no commutation symmetry

        >>> from sympy.tensor.tensor import TensorIndexType, tensor_indices, tensorsymmetry, TensorType, canon_bp
        >>> Lorentz = TensorIndexType('Lorentz', dummy_fmt='L')
        >>> a, b = tensor_indices('a,b', Lorentz)
        >>> sym2 = tensorsymmetry([1]*2)
        >>> S2 = TensorType([Lorentz]*2, sym2)
        >>> V = S2('V')
        >>> W = S2('W', 1)
        >>> G = S2('G', 2)
        >>> canon_bp(V(a, b)*V(-b, -a))
        V(L_0, L_1)*V(-L_0, -L_1)
        >>> canon_bp(W(a, b)*W(-b, -a))
        0
        """
        if isinstance(s, str):
            names = [x.name for x in symbols(s, seq=True)]
        else:
            raise ValueError('expecting a string')
        if len(names) == 1:
            return TensorHead(names[0], self, comm)
        else:
            return [TensorHead(name, self, comm) for name in names]


def tensorhead(name, typ, sym, comm=0):
    """
    Function generating tensorhead(s).

    Parameters
    ==========

    name : name or sequence of names (as in ``symbol``)

    typ :  index types

    sym :  same as ``*args`` in ``tensorsymmetry``

    comm : commutation group number
    see ``_TensorManager.set_comm``


    Examples
    ========

    >>> from sympy.tensor.tensor import TensorIndexType, tensor_indices, tensorhead
    >>> Lorentz = TensorIndexType('Lorentz', dummy_fmt='L')
    >>> a, b = tensor_indices('a,b', Lorentz)
    >>> A = tensorhead('A', [Lorentz]*2, [[1]*2])
    >>> A(a, -b)
    A(a, -b)

    """
    sym = tensorsymmetry(*sym)
    S = TensorType(typ, sym)
    th = S(name, comm)
    return th


class TensorHead(Basic):
    r"""
    Tensor head of the tensor

    Parameters
    ==========

    name : name of the tensor

    typ : list of TensorIndexType

    comm : commutation group number

    Attributes
    ==========

    ``name``
    ``index_types``
    ``rank``
    ``types``  :  equal to ``typ.types``
    ``symmetry`` : equal to ``typ.symmetry``
    ``comm`` : commutation group

    Notes
    =====

    A ``TensorHead`` belongs to a commutation group, defined by a
    symbol on number ``comm`` (see ``_TensorManager.set_comm``);
    tensors in a commutation group have the same commutation properties;
    by default ``comm`` is ``0``, the group of the commuting tensors.

    Examples
    ========

    >>> from sympy.tensor.tensor import TensorIndexType, tensorhead, TensorType
    >>> Lorentz = TensorIndexType('Lorentz', dummy_fmt='L')
    >>> A = tensorhead('A', [Lorentz, Lorentz], [[1],[1]])

    Examples with ndarray values, the components data assigned to the
    ``TensorHead`` object are assumed to be in a fully-contravariant
    representation. In case it is necessary to assign components data which
    represents the values of a non-fully covariant tensor, see the other
    examples.

    >>> from sympy.tensor.tensor import tensor_indices, tensorhead
    >>> Lorentz.data = [1, -1, -1, -1]
    >>> i0, i1 = tensor_indices('i0:2', Lorentz)
    >>> A.data = [[j+2*i for j in range(4)] for i in range(4)]

    in order to retrieve data, it is also necessary to specify abstract indices
    enclosed by round brackets, then numerical indices inside square brackets.

    >>> A(i0, i1)[0, 0]
    0
    >>> A(i0, i1)[2, 3] == 3+2*2
    True

    Notice that square brackets create a valued tensor expression instance:

    >>> A(i0, i1)
    A(i0, i1)

    To view the data, just type:

    >>> A.data
    [[0, 1, 2, 3], [2, 3, 4, 5], [4, 5, 6, 7], [6, 7, 8, 9]]

    Turning to a tensor expression, covariant indices get the corresponding
    components data corrected by the metric:

    >>> A(i0, -i1).data
    [[0, -1, -2, -3], [2, -3, -4, -5], [4, -5, -6, -7], [6, -7, -8, -9]]

    >>> A(-i0, -i1).data
    [[0, -1, -2, -3], [-2, 3, 4, 5], [-4, 5, 6, 7], [-6, 7, 8, 9]]

    while if all indices are contravariant, the ``ndarray`` remains the same

    >>> A(i0, i1).data
    [[0, 1, 2, 3], [2, 3, 4, 5], [4, 5, 6, 7], [6, 7, 8, 9]]

    When all indices are contracted and components data are added to the tensor,
    accessing the data will return a scalar, no array object. In fact, arrays
    are dropped to scalars if they contain only one element.

    >>> A(i0, -i0)
    A(L_0, -L_0)
    >>> A(i0, -i0).data
    -18

    It is also possible to assign components data to an indexed tensor, i.e. a
    tensor with specified covariant and contravariant components. In this
    example, the covariant components data of the Electromagnetic tensor are
    injected into `A`:

    >>> from sympy import symbols
    >>> Ex, Ey, Ez, Bx, By, Bz = symbols('E_x E_y E_z B_x B_y B_z')
    >>> c = symbols('c', positive=True)

    Let's define `F`, an antisymmetric tensor, we have to assign an
    antisymmetric matrix to it, because `[[2]]` stands for the Young tableau
    representation of an antisymmetric set of two elements:

    >>> F = tensorhead('A', [Lorentz, Lorentz], [[2]])
    >>> F(-i0, -i1).data = [
    ... [0, Ex/c, Ey/c, Ez/c],
    ... [-Ex/c, 0, -Bz, By],
    ... [-Ey/c, Bz, 0, -Bx],
    ... [-Ez/c, -By, Bx, 0]]

    Now it is possible to retrieve the contravariant form of the Electromagnetic
    tensor:

    >>> F(i0, i1).data
    [[0, -E_x/c, -E_y/c, -E_z/c], [E_x/c, 0, -B_z, B_y], [E_y/c, B_z, 0, -B_x], [E_z/c, -B_y, B_x, 0]]

    and the mixed contravariant-covariant form:

    >>> F(i0, -i1).data
    [[0, E_x/c, E_y/c, E_z/c], [E_x/c, 0, B_z, -B_y], [E_y/c, -B_z, 0, B_x], [E_z/c, B_y, -B_x, 0]]

    To convert the darray to a SymPy matrix, just cast:

    >>> F.data.tomatrix()
    Matrix([
    [    0, -E_x/c, -E_y/c, -E_z/c],
    [E_x/c,      0,   -B_z,    B_y],
    [E_y/c,    B_z,      0,   -B_x],
    [E_z/c,   -B_y,    B_x,      0]])

    Still notice, in this last example, that accessing components data from a
    tensor without specifying the indices is equivalent to assume that all
    indices are contravariant.

    It is also possible to store symbolic components data inside a tensor, for
    example, define a four-momentum-like tensor:

    >>> from sympy import symbols
    >>> P = tensorhead('P', [Lorentz], [[1]])
    >>> E, px, py, pz = symbols('E p_x p_y p_z', positive=True)
    >>> P.data = [E, px, py, pz]

    The contravariant and covariant components are, respectively:

    >>> P(i0).data
    [E, p_x, p_y, p_z]
    >>> P(-i0).data
    [E, -p_x, -p_y, -p_z]

    The contraction of a 1-index tensor by itself is usually indicated by a
    power by two:

    >>> P(i0)**2
    E**2 - p_x**2 - p_y**2 - p_z**2

    As the power by two is clearly identical to `P_\mu P^\mu`, it is possible to
    simply contract the ``TensorHead`` object, without specifying the indices

    >>> P**2
    E**2 - p_x**2 - p_y**2 - p_z**2
    """
    is_commutative = False

    def __new__(cls, name, typ, comm=0, **kw_args):
        if isinstance(name, string_types):
            name_symbol = Symbol(name)
        elif isinstance(name, Symbol):
            name_symbol = name
        else:
            raise ValueError("invalid name")

        comm2i = TensorManager.comm_symbols2i(comm)

        obj = Basic.__new__(cls, name_symbol, typ, **kw_args)

        obj._name = obj.args[0].name
        obj._rank = len(obj.index_types)
        obj._symmetry = typ.symmetry
        obj._comm = comm2i
        return obj

    @property
    def name(self):
        return self._name

    @property
    def rank(self):
        return self._rank

    @property
    def symmetry(self):
        return self._symmetry

    @property
    def typ(self):
        return self.args[1]

    @property
    def comm(self):
        return self._comm

    @property
    def types(self):
        return self.args[1].types[:]

    @property
    def index_types(self):
        return self.args[1].index_types[:]

    def __lt__(self, other):
        return (self.name, self.index_types) < (other.name, other.index_types)

    def commutes_with(self, other):
        """
        Returns ``0`` if ``self`` and ``other`` commute, ``1`` if they anticommute.

        Returns ``None`` if ``self`` and ``other`` neither commute nor anticommute.
        """
        r = TensorManager.get_comm(self._comm, other._comm)
        return r

    def _print(self):
        return '%s(%s)' %(self.name, ','.join([str(x) for x in self.index_types]))

    def __call__(self, *indices, **kw_args):
        """
        Returns a tensor with indices.

        There is a special behavior in case of indices denoted by ``True``,
        they are considered auto-matrix indices, their slots are automatically
        filled, and confer to the tensor the behavior of a matrix or vector
        upon multiplication with another tensor containing auto-matrix indices
        of the same ``TensorIndexType``. This means indices get summed over the
        same way as in matrix multiplication. For matrix behavior, define two
        auto-matrix indices, for vector behavior define just one.

        Examples
        ========

        >>> from sympy.tensor.tensor import TensorIndexType, tensor_indices, tensorhead
        >>> Lorentz = TensorIndexType('Lorentz', dummy_fmt='L')
        >>> a, b = tensor_indices('a,b', Lorentz)
        >>> A = tensorhead('A', [Lorentz]*2, [[1]*2])
        >>> t = A(a, -b)
        >>> t
        A(a, -b)

        """
        tensor = Tensor(self, indices, **kw_args)
        return tensor.doit()

    def __pow__(self, other):
        if self.data is None:
            raise ValueError("No power on abstract tensors.")
        from .array import tensorproduct, tensorcontraction
        metrics = [_.data for _ in self.args[1].args[0]]

        marray = self.data
        marraydim = marray.rank()
        for metric in metrics:
            marray = tensorproduct(marray, metric, marray)
            marray = tensorcontraction(marray, (0, marraydim), (marraydim+1, marraydim+2))

        return marray ** (Rational(1, 2) * other)

    @property
    def data(self):
        return _tensor_data_substitution_dict[self]

    @data.setter
    def data(self, data):
        _tensor_data_substitution_dict[self] = data

    @data.deleter
    def data(self):
        if self in _tensor_data_substitution_dict:
            del _tensor_data_substitution_dict[self]

    def __iter__(self):
        return self.data.__iter__()

    def _components_data_full_destroy(self):
        """
        EXPERIMENTAL: do not rely on this API method.

        Destroy components data associated to the ``TensorHead`` object, this
        checks for attached components data, and destroys components data too.
        """
        # do not garbage collect Kronecker tensor (it should be done by
        # ``TensorIndexType`` garbage collection)
        if self.name == "KD":
            return

        # the data attached to a tensor must be deleted only by the TensorHead
        # destructor. If the TensorHead is deleted, it means that there are no
        # more instances of that tensor anywhere.
        if self in _tensor_data_substitution_dict:
            del _tensor_data_substitution_dict[self]


def _get_argtree_pos(expr, pos):
    for p in pos:
        expr = expr.args[p]
    return expr


class TensExpr(Expr):
    """
    Abstract base class for tensor expressions

    Notes
    =====

    A tensor expression is an expression formed by tensors;
    currently the sums of tensors are distributed.

    A ``TensExpr`` can be a ``TensAdd`` or a ``TensMul``.

    ``TensAdd`` objects are put in canonical form using the Butler-Portugal
    algorithm for canonicalization under monoterm symmetries.

    ``TensMul`` objects are formed by products of component tensors,
    and include a coefficient, which is a SymPy expression.


    In the internal representation contracted indices are represented
    by ``(ipos1, ipos2, icomp1, icomp2)``, where ``icomp1`` is the position
    of the component tensor with contravariant index, ``ipos1`` is the
    slot which the index occupies in that component tensor.

    Contracted indices are therefore nameless in the internal representation.
    """

    _op_priority = 12.0
    is_commutative = False

    def __neg__(self):
        return self*S.NegativeOne

    def __abs__(self):
        raise NotImplementedError

    def __add__(self, other):
        return TensAdd(self, other).doit()

    def __radd__(self, other):
        return TensAdd(other, self).doit()

    def __sub__(self, other):
        return TensAdd(self, -other).doit()

    def __rsub__(self, other):
        return TensAdd(other, -self).doit()

    def __mul__(self, other):
        """
        Multiply two tensors using Einstein summation convention.

        If the two tensors have an index in common, one contravariant
        and the other covariant, in their product the indices are summed

        Examples
        ========

        >>> from sympy.tensor.tensor import TensorIndexType, tensor_indices, tensorhead
        >>> Lorentz = TensorIndexType('Lorentz', dummy_fmt='L')
        >>> m0, m1, m2 = tensor_indices('m0,m1,m2', Lorentz)
        >>> g = Lorentz.metric
        >>> p, q = tensorhead('p,q', [Lorentz], [[1]])
        >>> t1 = p(m0)
        >>> t2 = q(-m0)
        >>> t1*t2
        p(L_0)*q(-L_0)
        """
        return TensMul(self, other).doit()

    def __rmul__(self, other):
        return TensMul(other, self).doit()

    def __div__(self, other):
        other = _sympify(other)
        if isinstance(other, TensExpr):
            raise ValueError('cannot divide by a tensor')
        return TensMul(self, S.One/other).doit()

    def __rdiv__(self, other):
        raise ValueError('cannot divide by a tensor')

    def __pow__(self, other):
        if self.data is None:
            raise ValueError("No power without ndarray data.")
        from .array import tensorproduct, tensorcontraction
        free = self.free
        marray = self.data
        mdim = marray.rank()
        for metric in free:
            marray = tensorcontraction(
                tensorproduct(
                marray,
                metric[0].tensor_index_type.data,
                marray),
                (0, mdim), (mdim+1, mdim+2)
            )
        return marray ** (Rational(1, 2) * other)

    def __rpow__(self, other):
        raise NotImplementedError

    __truediv__ = __div__
    __rtruediv__ = __rdiv__

    def fun_eval(self, *index_tuples):
        """
        Return a tensor with free indices substituted according to ``index_tuples``

        ``index_types`` list of tuples ``(old_index, new_index)``

        Examples
        ========

        >>> from sympy.tensor.tensor import TensorIndexType, tensor_indices, tensorhead
        >>> Lorentz = TensorIndexType('Lorentz', dummy_fmt='L')
        >>> i, j, k, l = tensor_indices('i,j,k,l', Lorentz)
        >>> A, B = tensorhead('A,B', [Lorentz]*2, [[1]*2])
        >>> t = A(i, k)*B(-k, -j); t
        A(i, L_0)*B(-L_0, -j)
        >>> t.fun_eval((i, k),(-j, l))
        A(k, L_0)*B(-L_0, l)
        """
        expr = self.xreplace(dict(index_tuples))
        expr = expr.replace(lambda x: isinstance(x, Tensor), lambda x: x.args[0](*x.args[1]))
        # For some reason, `TensMul` gets replaced by `Mul`, correct it:
        expr = expr.replace(lambda x: isinstance(x, (Mul, TensMul)), lambda x: TensMul(*x.args).doit())
        return expr

    def get_matrix(self):
        """
        Returns ndarray components data as a matrix, if components data are
        available and ndarray dimension does not exceed 2.

        Examples
        ========

        >>> from sympy.tensor.tensor import TensorIndexType, tensorsymmetry, TensorType
        >>> from sympy import ones
        >>> Lorentz = TensorIndexType('Lorentz', dummy_fmt='L')
        >>> sym2 = tensorsymmetry([1]*2)
        >>> S2 = TensorType([Lorentz]*2, sym2)
        >>> A = S2('A')

        The tensor ``A`` is symmetric in its indices, as can be deduced by the
        ``[1, 1]`` Young tableau when constructing `sym2`. One has to be
        careful to assign symmetric component data to ``A``, as the symmetry
        properties of data are currently not checked to be compatible with the
        defined tensor symmetry.

        >>> from sympy.tensor.tensor import tensor_indices, tensorhead
        >>> Lorentz.data = [1, -1, -1, -1]
        >>> i0, i1 = tensor_indices('i0:2', Lorentz)
        >>> A.data = [[j+i for j in range(4)] for i in range(4)]
        >>> A(i0, i1).get_matrix()
        Matrix([
        [0, 1, 2, 3],
        [1, 2, 3, 4],
        [2, 3, 4, 5],
        [3, 4, 5, 6]])

        It is possible to perform usual operation on matrices, such as the
        matrix multiplication:

        >>> A(i0, i1).get_matrix()*ones(4, 1)
        Matrix([
        [ 6],
        [10],
        [14],
        [18]])
        """
        from sympy import Matrix
        if 0 < self.rank <= 2:
            rows = self.data.shape[0]
            columns = self.data.shape[1] if self.rank == 2 else 1
            if self.rank == 2:
                mat_list = [] * rows
                for i in range(rows):
                    mat_list.append([])
                    for j in range(columns):
                        mat_list[i].append(self[i, j])
            else:
                mat_list = [None] * rows
                for i in range(rows):
                    mat_list[i] = self[i]
            return Matrix(mat_list)
        else:
            raise NotImplementedError(
                "missing multidimensional reduction to matrix.")

    def _get_free_indices_set(self):
        indset = set([])
        for arg in self.args:
            if isinstance(arg, TensExpr):
                indset.update(arg._get_free_indices_set())
        return indset

    def _get_dummy_indices_set(self):
        indset = set([])
        for arg in self.args:
            if isinstance(arg, TensExpr):
                indset.update(arg._get_dummy_indices_set())
        return indset

    def _get_indices_set(self):
        indset = set([])
        for arg in self.args:
            if isinstance(arg, TensExpr):
                indset.update(arg._get_indices_set())
        return indset

    @property
    def _iterate_dummy_indices(self):
        dummy_set = self._get_dummy_indices_set()

        def recursor(expr, pos):
            if isinstance(expr, TensorIndex):
                if expr in dummy_set:
                    yield (expr, pos)
            elif isinstance(expr, (Tuple, TensExpr)):
                for p, arg in enumerate(expr.args):
                    for i in recursor(arg, pos+(p,)):
                        yield i

        return recursor(self, ())

    @property
    def _iterate_free_indices(self):
        free_set = self._get_free_indices_set()

        def recursor(expr, pos):
            if isinstance(expr, TensorIndex):
                if expr in free_set:
                    yield (expr, pos)
            elif isinstance(expr, (Tuple, TensExpr)):
                for p, arg in enumerate(expr.args):
                    for i in recursor(arg, pos+(p,)):
                        yield i

        return recursor(self, ())

    @property
    def _iterate_indices(self):
        def recursor(expr, pos):
            if isinstance(expr, TensorIndex):
                yield (expr, pos)
            elif isinstance(expr, (Tuple, TensExpr)):
                for p, arg in enumerate(expr.args):
                    for i in recursor(arg, pos+(p,)):
                        yield i

        return recursor(self, ())


class TensAdd(TensExpr, AssocOp):
    """
    Sum of tensors

    Parameters
    ==========

    free_args : list of the free indices

    Attributes
    ==========

    ``args`` : tuple of addends
    ``rank`` : rank of the tensor
    ``free_args`` : list of the free indices in sorted order

    Notes
    =====

    Sum of more than one tensor are put automatically in canonical form.

    Examples
    ========

    >>> from sympy.tensor.tensor import TensorIndexType, tensorhead, tensor_indices
    >>> Lorentz = TensorIndexType('Lorentz', dummy_fmt='L')
    >>> a, b = tensor_indices('a,b', Lorentz)
    >>> p, q = tensorhead('p,q', [Lorentz], [[1]])
    >>> t = p(a) + q(a); t
    p(a) + q(a)
    >>> t(b)
    p(b) + q(b)

    Examples with components data added to the tensor expression:

    >>> Lorentz.data = [1, -1, -1, -1]
    >>> a, b = tensor_indices('a, b', Lorentz)
    >>> p.data = [2, 3, -2, 7]
    >>> q.data = [2, 3, -2, 7]
    >>> t = p(a) + q(a); t
    p(a) + q(a)
    >>> t(b)
    p(b) + q(b)

    The following are: 2**2 - 3**2 - 2**2 - 7**2 ==> -58

    >>> (p(a)*p(-a)).data
    -58
    >>> p(a)**2
    -58
    """

    def __new__(cls, *args, **kw_args):
        args = [_sympify(x) for x in args if x]
        obj = Basic.__new__(cls, *args, **kw_args)
        return obj

    def doit(self, **kwargs):
        deep = kwargs.get('deep', True)
        if deep:
            args = [arg.doit(**kwargs) for arg in self.args]
        else:
            args = self.args

        args = TensAdd._tensAdd_flatten(args)

        if not args:
            return S.Zero

        if len(args) == 1 and not isinstance(args[0], TensExpr):
            return args[0]

        # now check that all addends have the same indices:
        TensAdd._tensAdd_check(args)

        # if TensAdd has only 1 element in its `args`:
        if len(args) == 1:  # and isinstance(args[0], TensMul):
            return args[0]

        # Remove zeros:
        args = [x for x in args if x]

        # if there are no more args (i.e. have cancelled out),
        # just return zero:
        if not args:
            return S.Zero

        if len(args) == 1:
            return args[0]

        # Collect terms appearing more than once, differing by their coefficients:
        args = TensAdd._tensAdd_collect_terms(args)

        # collect canonicalized terms
        def sort_key(t):
            x = get_index_structure(t)
            if not isinstance(t, TensExpr):
                return ([], [], [])
            return (t.components, x.free, x.dum)
        args.sort(key=sort_key)

        if not args:
            return S.Zero
        # it there is only a component tensor return it
        if len(args) == 1:
            return args[0]

        obj = self.func(*args)
        return obj

    @staticmethod
    def _tensAdd_flatten(args):
        # flatten TensAdd, coerce terms which are not tensors to tensors

        if not all(isinstance(x, TensExpr) for x in args):
            args1 = []
            for x in args:
                if isinstance(x, TensExpr):
                    if isinstance(x, TensAdd):
                        args1.extend(list(x.args))
                    else:
                        args1.append(x)
            args1 = [x for x in args1 if x.coeff != 0]
            args2 = [x for x in args if not isinstance(x, TensExpr)]
            t1 = TensMul.from_data(Add(*args2), [], [], [])
            args = [t1] + args1

        a = []
        for x in args:
            if isinstance(x, TensAdd):
                a.extend(list(x.args))
            else:
                a.append(x)

        args = [x for x in a if x.coeff]
        return args

    @staticmethod
    def _tensAdd_check(args):
        # check that all addends have the same free indices
        indices0 = set([x[0] for x in get_index_structure(args[0]).free])
        list_indices = [set([y[0] for y in get_index_structure(x).free]) for x in args[1:]]
        if not all(x == indices0 for x in list_indices):
            raise ValueError('all tensors must have the same indices')

    @staticmethod
    def _tensAdd_collect_terms(args):
        # collect TensMul terms differing at most by their coefficient
        terms_dict = defaultdict(list)
        scalars = S.Zero
        if isinstance(args[0], TensExpr):
            free_indices = set(args[0].get_free_indices())
        else:
            free_indices = set([])

        for arg in args:
            if not isinstance(arg, TensExpr):
                if free_indices != set([]):
                    raise ValueError("wrong valence")
                scalars += arg
                continue
            if free_indices != set(arg.get_free_indices()):
                raise ValueError("wrong valence")
            # TODO: what is the part which is not a coeff?
            # needs an implementation similar to .as_coeff_Mul()
            terms_dict[arg.nocoeff].append(arg.coeff)

        new_args = [TensMul(Add(*coeff), t).doit() for t, coeff in terms_dict.items() if Add(*coeff) != 0]
        if isinstance(scalars, Add):
            new_args = list(scalars.args) + new_args
        elif scalars != 0:
            new_args = [scalars] + new_args
        return new_args

    def get_indices(self):
        indices = []
        for arg in self.args:
            indices.extend([i for i in get_indices(arg) if i not in indices])
        return indices

    @property
    def rank(self):
        return self.args[0].rank

    @property
    def free_args(self):
        return self.args[0].free_args

    def expand(self, **hints):
        return TensAdd(*[i.expand() for i in self.args]).doit()

    def __call__(self, *indices):
        """Returns tensor with ordered free indices replaced by ``indices``

        Parameters
        ==========

        indices

        Examples
        ========

        >>> from sympy import Symbol
        >>> from sympy.tensor.tensor import TensorIndexType, tensor_indices, tensorhead
        >>> D = Symbol('D')
        >>> Lorentz = TensorIndexType('Lorentz', dim=D, dummy_fmt='L')
        >>> i0,i1,i2,i3,i4 = tensor_indices('i0:5', Lorentz)
        >>> p, q = tensorhead('p,q', [Lorentz], [[1]])
        >>> g = Lorentz.metric
        >>> t = p(i0)*p(i1) + g(i0,i1)*q(i2)*q(-i2)
        >>> t(i0,i2)
        metric(i0, i2)*q(L_0)*q(-L_0) + p(i0)*p(i2)
        >>> from sympy.tensor.tensor import canon_bp
        >>> canon_bp(t(i0,i1) - t(i1,i0))
        0
        """
        free_args = self.free_args
        indices = list(indices)
        if [x.tensor_index_type for x in indices] != [x.tensor_index_type for x in free_args]:
            raise ValueError('incompatible types')
        if indices == free_args:
            return self
        index_tuples = list(zip(free_args, indices))
        a = [x.func(*x.fun_eval(*index_tuples).args) for x in self.args]
        res = TensAdd(*a).doit()
        return res

    def canon_bp(self):
        """
        canonicalize using the Butler-Portugal algorithm for canonicalization
        under monoterm symmetries.
        """
        expr = self.expand()
        args = [canon_bp(x) for x in expr.args]
        res = TensAdd(*args).doit()
        return res

    def equals(self, other):
        other = _sympify(other)
        if isinstance(other, TensMul) and other._coeff == 0:
            return all(x._coeff == 0 for x in self.args)
        if isinstance(other, TensExpr):
            if self.rank != other.rank:
                return False
        if isinstance(other, TensAdd):
            if set(self.args) != set(other.args):
                return False
            else:
                return True
        t = self - other
        if not isinstance(t, TensExpr):
            return t == 0
        else:
            if isinstance(t, TensMul):
                return t._coeff == 0
            else:
                return all(x._coeff == 0 for x in t.args)

    def __getitem__(self, item):
        return self.data[item]

    def contract_delta(self, delta):
        args = [x.contract_delta(delta) for x in self.args]
        t = TensAdd(*args).doit()
        return canon_bp(t)

    def contract_metric(self, g):
        """
        Raise or lower indices with the metric ``g``

        Parameters
        ==========

        g :  metric

        contract_all : if True, eliminate all ``g`` which are contracted

        Notes
        =====

        see the ``TensorIndexType`` docstring for the contraction conventions
        """

        args = [contract_metric(x, g) for x in self.args]
        t = TensAdd(*args).doit()
        return canon_bp(t)

    def fun_eval(self, *index_tuples):
        """
        Return a tensor with free indices substituted according to ``index_tuples``

        Parameters
        ==========

        index_types : list of tuples ``(old_index, new_index)``

        Examples
        ========

        >>> from sympy.tensor.tensor import TensorIndexType, tensor_indices, tensorhead
        >>> Lorentz = TensorIndexType('Lorentz', dummy_fmt='L')
        >>> i, j, k, l = tensor_indices('i,j,k,l', Lorentz)
        >>> A, B = tensorhead('A,B', [Lorentz]*2, [[1]*2])
        >>> t = A(i, k)*B(-k, -j) + A(i, -j)
        >>> t.fun_eval((i, k),(-j, l))
        A(k, L_0)*B(-L_0, l) + A(k, l)
        """
        args = self.args
        args1 = []
        for x in args:
            y = x.fun_eval(*index_tuples)
            args1.append(y)
        return TensAdd(*args1).doit()

    def substitute_indices(self, *index_tuples):
        """
        Return a tensor with free indices substituted according to ``index_tuples``

        Parameters
        ==========

        index_types : list of tuples ``(old_index, new_index)``

        Examples
        ========

        >>> from sympy.tensor.tensor import TensorIndexType, tensor_indices, tensorhead
        >>> Lorentz = TensorIndexType('Lorentz', dummy_fmt='L')
        >>> i, j, k, l = tensor_indices('i,j,k,l', Lorentz)
        >>> A, B = tensorhead('A,B', [Lorentz]*2, [[1]*2])
        >>> t = A(i, k)*B(-k, -j); t
        A(i, L_0)*B(-L_0, -j)
        >>> t.substitute_indices((i,j), (j, k))
        A(j, L_0)*B(-L_0, -k)
        """
        args = self.args
        args1 = []
        for x in args:
            y = x.substitute_indices(*index_tuples)
            args1.append(y)
        return TensAdd(*args1).doit()

    def _print(self):
        a = []
        args = self.args
        for x in args:
            a.append(str(x))
        a.sort()
        s = ' + '.join(a)
        s = s.replace('+ -', '- ')
        return s

    @property
    def data(self):
        return _tensor_data_substitution_dict[self.expand()]

    @data.setter
    def data(self, data):
        _tensor_data_substitution_dict[self] = data

    @data.deleter
    def data(self):
        if self in _tensor_data_substitution_dict:
            del _tensor_data_substitution_dict[self]

    def __iter__(self):
        if not self.data:
            raise ValueError("No iteration on abstract tensors")
        return self.data.flatten().__iter__()


class Tensor(TensExpr):
    """
    Base tensor class, i.e. this represents a tensor, the single unit to be
    put into an expression.

    This object is usually created from a ``TensorHead``, by attaching indices
    to it. Indices preceded by a minus sign are considered contravariant,
    otherwise covariant.

    Examples
    ========

    >>> from sympy.tensor.tensor import TensorIndexType, tensor_indices, tensorhead
    >>> Lorentz = TensorIndexType("Lorentz", dummy_fmt="L")
    >>> mu, nu = tensor_indices('mu nu', Lorentz)
    >>> A = tensorhead("A", [Lorentz, Lorentz], [[1], [1]])
    >>> A(mu, -nu)
    A(mu, -nu)
    >>> A(mu, -mu)
    A(L_0, -L_0)

    """

    is_commutative = False

    def __new__(cls, tensor_head, indices, **kw_args):
        is_canon_bp = kw_args.pop('is_canon_bp', False)
        obj = Basic.__new__(cls, tensor_head, Tuple(*indices), **kw_args)
        obj._index_structure = _IndexStructure.from_indices(*indices)
        obj._free_indices_set = set(obj._index_structure.get_free_indices())
        if tensor_head.rank != len(indices):
            raise ValueError("wrong number of indices")
        obj._indices = indices
        obj._is_canon_bp = is_canon_bp
        obj._index_map = Tensor._build_index_map(indices, obj._index_structure)
        return obj

    @staticmethod
    def _build_index_map(indices, index_structure):
        index_map = {}
        for idx in indices:
            index_map[idx] = (indices.index(idx),)
        return index_map

    def doit(self, **kwargs):
        args, indices, free, dum = TensMul._tensMul_contract_indices([self])
        return args[0]

    def _set_new_index_structure(self, im, is_canon_bp=False):
        indices = im.get_indices()
        return self._set_indices(*indices, is_canon_bp=is_canon_bp)

    def _set_indices(self, *indices, **kw_args):
        if len(indices) != self.ext_rank:
            raise ValueError("indices length mismatch")
        return self.func(self.args[0], indices, is_canon_bp=kw_args.pop('is_canon_bp', False)).doit()

    def _get_free_indices_set(self):
        return set([i[0] for i in self._index_structure.free])

    def _get_dummy_indices_set(self):
        dummy_pos = set(itertools.chain(*self._index_structure.dum))
        return set(idx for i, idx in enumerate(self.args[1]) if i in dummy_pos)

    def _get_indices_set(self):
        return set(self.args[1].args)

    @property
    def is_canon_bp(self):
        return self._is_canon_bp

    @property
    def indices(self):
        return self._indices

    @property
    def free(self):
        return self._index_structure.free[:]

    @property
    def free_in_args(self):
        return [(ind, pos, 0) for ind, pos in self.free]

    @property
    def dum(self):
        return self._index_structure.dum[:]

    @property
    def dum_in_args(self):
        return [(p1, p2, 0, 0) for p1, p2 in self.dum]

    @property
    def rank(self):
        return len(self.free)

    @property
    def ext_rank(self):
        return self._index_structure._ext_rank

    @property
    def free_args(self):
        return sorted([x[0] for x in self.free])

    def commutes_with(self, other):
        """
        :param other:
        :return:
            0  commute
            1  anticommute
            None  neither commute nor anticommute
        """
        if not isinstance(other, TensExpr):
            return 0
        elif isinstance(other, Tensor):
            return self.component.commutes_with(other.component)
        return NotImplementedError

    def perm2tensor(self, g, is_canon_bp=False):
        """
        Returns the tensor corresponding to the permutation ``g``

        For further details, see the method in ``TIDS`` with the same name.
        """
        return perm2tensor(self, g, is_canon_bp)

    def canon_bp(self):
        if self._is_canon_bp:
            return self
        expr = self.expand()
        g, dummies, msym = expr._index_structure.indices_canon_args()
        v = components_canon_args([expr.component])
        can = canonicalize(g, dummies, msym, *v)
        if can == 0:
            return S.Zero
        tensor = self.perm2tensor(can, True)
        return tensor

    @property
    def index_types(self):
        return list(self.component.index_types)

    @property
    def coeff(self):
        return S.One

    @property
    def nocoeff(self):
        return self

    @property
    def component(self):
        return self.args[0]

    @property
    def components(self):
        return [self.args[0]]

    def split(self):
        return [self]

    def expand(self):
        return self

    def sorted_components(self):
        return self

    def get_indices(self):
        """
        Get a list of indices, corresponding to those of the tensor.
        """
        return list(self.args[1])

    def get_free_indices(self):
        """
        Get a list of free indices, corresponding to those of the tensor.
        """
        return self._index_structure.get_free_indices()

    def as_base_exp(self):
        return self, S.One

    def substitute_indices(self, *index_tuples):
        return substitute_indices(self, *index_tuples)

    def __call__(self, *indices):
        """Returns tensor with ordered free indices replaced by ``indices``

        Examples
        ========

        >>> from sympy.tensor.tensor import TensorIndexType, tensor_indices, tensorhead
        >>> Lorentz = TensorIndexType('Lorentz', dummy_fmt='L')
        >>> i0,i1,i2,i3,i4 = tensor_indices('i0:5', Lorentz)
        >>> A = tensorhead('A', [Lorentz]*5, [[1]*5])
        >>> t = A(i2, i1, -i2, -i3, i4)
        >>> t
        A(L_0, i1, -L_0, -i3, i4)
        >>> t(i1, i2, i3)
        A(L_0, i1, -L_0, i2, i3)
        """

        free_args = self.free_args
        indices = list(indices)
        if [x.tensor_index_type for x in indices] != [x.tensor_index_type for x in free_args]:
            raise ValueError('incompatible types')
        if indices == free_args:
            return self
        t = self.fun_eval(*list(zip(free_args, indices)))

        # object is rebuilt in order to make sure that all contracted indices
        # get recognized as dummies, but only if there are contracted indices.
        if len(set(i if i.is_up else -i for i in indices)) != len(indices):
            return t.func(*t.args)
        return t

    # TODO: put this into TensExpr?
    def __iter__(self):
        return self.data.__iter__()

    # TODO: put this into TensExpr?
    def __getitem__(self, item):
        return self.data[item]

    @property
    def data(self):
        return _tensor_data_substitution_dict[self]

    @data.setter
    def data(self, data):
        # TODO: check data compatibility with properties of tensor.
        _tensor_data_substitution_dict[self] = data

    @data.deleter
    def data(self):
        if self in _tensor_data_substitution_dict:
            del _tensor_data_substitution_dict[self]
        if self.metric in _tensor_data_substitution_dict:
            del _tensor_data_substitution_dict[self.metric]

    def _print(self):
        indices = [str(ind) for ind in self.indices]
        component = self.component
        if component.rank > 0:
            return ('%s(%s)' % (component.name, ', '.join(indices)))
        else:
            return ('%s' % component.name)

    def equals(self, other):
        if other == 0:
            return self.coeff == 0
        other = _sympify(other)
        if not isinstance(other, TensExpr):
            assert not self.components
            return S.One == other

        def _get_compar_comp(self):
            t = self.canon_bp()
            r = (t.coeff, tuple(t.components), \
                    tuple(sorted(t.free)), tuple(sorted(t.dum)))
            return r

        return _get_compar_comp(self) == _get_compar_comp(other)

    def contract_metric(self, g):
        # if metric is not the same, ignore this step:
        if self.component != g:
            return self
        # in case there are free components, do not perform anything:
        if len(self.free) != 0:
            return self

        antisym = g.index_types[0].metric_antisym
        sign = S.One
        typ = g.index_types[0]

        if not antisym:
            # g(i, -i)
            if typ._dim is None:
                raise ValueError('dimension not assigned')
            sign = sign*typ._dim
        else:
            # g(i, -i)
            if typ._dim is None:
                raise ValueError('dimension not assigned')
            sign = sign*typ._dim

            dp0, dp1 = self.dum[0]
            if dp0 < dp1:
                # g(i, -i) = -D with antisymmetric metric
                sign = -sign

        return sign

    def contract_delta(self, metric):
        return self.contract_metric(metric)


class TensMul(TensExpr, AssocOp):
    """
    Product of tensors

    Parameters
    ==========

    coeff : SymPy coefficient of the tensor
    args

    Attributes
    ==========

    ``components`` : list of ``TensorHead`` of the component tensors
    ``types`` : list of nonrepeated ``TensorIndexType``
    ``free`` : list of ``(ind, ipos, icomp)``, see Notes
    ``dum`` : list of ``(ipos1, ipos2, icomp1, icomp2)``, see Notes
    ``ext_rank`` : rank of the tensor counting the dummy indices
    ``rank`` : rank of the tensor
    ``coeff`` : SymPy coefficient of the tensor
    ``free_args`` : list of the free indices in sorted order
    ``is_canon_bp`` : ``True`` if the tensor in in canonical form

    Notes
    =====

    ``args[0]``   list of ``TensorHead`` of the component tensors.

    ``args[1]``   list of ``(ind, ipos, icomp)``
    where ``ind`` is a free index, ``ipos`` is the slot position
    of ``ind`` in the ``icomp``-th component tensor.

    ``args[2]`` list of tuples representing dummy indices.
    ``(ipos1, ipos2, icomp1, icomp2)`` indicates that the contravariant
    dummy index is the ``ipos1``-th slot position in the ``icomp1``-th
    component tensor; the corresponding covariant index is
    in the ``ipos2`` slot position in the ``icomp2``-th component tensor.

    """
    identity = S.One

    def __new__(cls, *args, **kw_args):
        is_canon_bp = kw_args.get('is_canon_bp', False)
        args = list(map(_sympify, args))
        obj = TensExpr.__new__(cls, *args)
        obj._is_canon_bp = is_canon_bp
        obj._coeff = S.One
        obj._indices = [i for arg in args for i in get_indices(arg)]
        return obj

    @staticmethod
    def _tensMul_contract_indices(args):
        args_indices = [get_indices(arg) for arg in args]
        replacements = [{} for arg in args]
        free2pos1 = {}
        free2pos2 = {}
        dummy_data = []
        indices = []

        #_index_order = all([_has_index_order(arg) for arg in args])

        cdt = defaultdict(int)

        def dummy_fmt_gen(tensor_index_type):
            fmt = tensor_index_type.dummy_fmt
            nd = cdt[tensor_index_type]
            cdt[tensor_index_type] += 1
            return fmt % nd

        # Notation for positions (to better understand the code):
        # `pos1`: position in the `args`.
        # `pos2`: position in the indices.

        # Example:
        # A(i, j)*B(k, m, n)*C(p)
        # `pos1` of `n` is 1 because it's in `B` (second `args` of TensMul).
        # `pos2` of `n` is 4 because it's the fifth overall index.

        # Counter for the index position wrt the whole expression:
        pos2 = 0

        for pos1, arg in enumerate(args):
            if not isinstance(arg, TensExpr):
                continue

            for index_pos, index in enumerate(args_indices[pos1]):
                if not isinstance(index, TensorIndex):
                    raise TypeError("expected TensorIndex")
                if -index in free2pos1:
                    # Dummy index detected:
                    other_pos1 = free2pos1.pop(-index)
                    other_pos2 = free2pos2.pop(-index)
                    if index.is_up:
                        dummy_data.append((index, pos1, other_pos1, pos2, other_pos2))
                    else:
                        dummy_data.append((-index, other_pos1, pos1, other_pos2, pos2))
                    indices.append(None)
                elif index in free2pos1:
                    raise ValueError("Repeated index: %s" % index)
                else:
                    free2pos1[index] = pos1
                    free2pos2[index] = pos2
                    indices.append(index)
                pos2 += 1

        free = [(i, p) for (i, p) in free2pos2.items()]
        free_names = [i.name for i in free2pos2.keys()]

        dummy_data.sort(key=lambda x: x[3])

        for old_index, pos1cov, pos1contra, pos2cov, pos2contra in dummy_data:
            index_type = old_index.tensor_index_type
            while True:
                dummy_name = dummy_fmt_gen(index_type)
                if dummy_name not in free_names:
                    break
            dummy = TensorIndex(dummy_name, index_type, True)
            replacements[pos1cov][old_index] = dummy
            replacements[pos1contra][-old_index] = -dummy
            indices[pos2cov] = dummy
            indices[pos2contra] = -dummy

        args = [arg.xreplace(repl) for arg, repl in zip(args, replacements)]
        dummy_pairs2 = [(p2a, p2b) for (i, p1a, p1b, p2a, p2b) in dummy_data]
        return args, indices, free, dummy_pairs2

    @staticmethod
    def _get_components_from_args(args):
        """
        Get a list of ``Tensor`` objects having the same ``TIDS`` if multiplied
        by one another.
        """
        components = []
        for arg in args:
            if not isinstance(arg, TensExpr):
                continue
            if isinstance(arg, TensAdd):
                continue
            components.extend(arg.components)
        return components

    @staticmethod
    def _rebuild_tensors_list(args, index_structure):
        indices = index_structure.get_indices()
        #tensors = [None for i in components]  # pre-allocate list
        ind_pos = 0
        for i, arg in enumerate(args):
            if not isinstance(arg, TensExpr):
                continue
            prev_pos = ind_pos
            ind_pos += arg.ext_rank
            args[i] = Tensor(arg.component, indices[prev_pos:ind_pos])

    def doit(self, **kwargs):
        is_canon_bp = self._is_canon_bp
        deep = kwargs.get('deep', True)
        if deep:
            args = [arg.doit(**kwargs) for arg in self.args]
        else:
            args = self.args

        # Flatten:
        args = [i for arg in args for i in (arg.args if isinstance(arg, (TensMul, Mul)) else [arg])]

        args = [arg for arg in args if arg != self.identity]

        # Extract non-tensor coefficients:
        coeff = reduce(lambda a, b: a*b, [arg for arg in args if not isinstance(arg, TensExpr)], S.One)
        args = [arg for arg in args if isinstance(arg, TensExpr)]

        if len(args) == 0:
            return coeff

        if coeff != self.identity:
            args = [coeff] + args
        if coeff == 0:
            return S.Zero

        if len(args) == 1:
            return args[0]

        args, indices, free, dum = TensMul._tensMul_contract_indices(args)

        # Data for indices:
        index_types = [i.tensor_index_type for i in indices]
        index_structure = _IndexStructure(free, dum, index_types, indices, canon_bp=is_canon_bp)

        obj = self.func(*args)
        obj._index_types = index_types
        obj._index_structure = index_structure
        obj._ext_rank = len(obj._index_structure.free) + 2*len(obj._index_structure.dum)
        obj._coeff = coeff
        obj._is_canon_bp = is_canon_bp
        return obj

    # TODO: this method should be private
    # TODO: should this method be renamed _from_components_free_dum ?
    @staticmethod
    def from_data(coeff, components, free, dum, **kw_args):
        return TensMul(coeff, *TensMul._get_tensors_from_components_free_dum(components, free, dum), **kw_args).doit()

    @staticmethod
    def _get_tensors_from_components_free_dum(components, free, dum):
        """
        Get a list of ``Tensor`` objects by distributing ``free`` and ``dum`` indices on the ``components``.
        """
        index_structure = _IndexStructure.from_components_free_dum(components, free, dum)
        indices = index_structure.get_indices()
        tensors = [None for i in components]  # pre-allocate list

        # distribute indices on components to build a list of tensors:
        ind_pos = 0
        for i, component in enumerate(components):
            prev_pos = ind_pos
            ind_pos += component.rank
            tensors[i] = Tensor(component, indices[prev_pos:ind_pos])
        return tensors

    def _get_free_indices_set(self):
        return set([i[0] for i in self.free])

    def _get_dummy_indices_set(self):
        dummy_pos = set(itertools.chain(*self.dum))
        return set(idx for i, idx in enumerate(self._index_structure.get_indices()) if i in dummy_pos)

    def _get_position_offset_for_indices(self):
        arg_offset = [None for i in range(self.ext_rank)]
        counter = 0
        for i, arg in enumerate(self.args):
            if not isinstance(arg, TensExpr):
                continue
            for j in range(arg.ext_rank):
                arg_offset[j + counter] = counter
            counter += arg.ext_rank
        return arg_offset

    @property
    def free_args(self):
        return sorted([x[0] for x in self.free])

    @property
    def components(self):
        return self._get_components_from_args(self.args)

    @property
    def free(self):
        return self._index_structure.free[:]

    @property
    def free_in_args(self):
        arg_offset = self._get_position_offset_for_indices()
        argpos = self._get_indices_to_args_pos()
        return [(ind, pos-arg_offset[pos], argpos[pos]) for (ind, pos) in self.free]

    @property
    def coeff(self):
        return self._coeff

    @property
    def nocoeff(self):
        return self.func(*[t for t in self.args if isinstance(t, TensExpr)]).doit()

    @property
    def dum(self):
        return self._index_structure.dum[:]

    @property
    def dum_in_args(self):
        arg_offset = self._get_position_offset_for_indices()
        argpos = self._get_indices_to_args_pos()
        return [(p1-arg_offset[p1], p2-arg_offset[p2], argpos[p1], argpos[p2]) for p1, p2 in self.dum]

    @property
    def rank(self):
        return len(self.free)

    @property
    def ext_rank(self):
        return self._ext_rank

    @property
    def index_types(self):
        return self._index_types[:]

    def equals(self, other):
        if other == 0:
            return self.coeff == 0
        other = _sympify(other)
        if not isinstance(other, TensExpr):
            assert not self.components
            return self._coeff == other

        return self.canon_bp() == other.canon_bp()

    def get_indices(self):
        """
        Returns the list of indices of the tensor

        The indices are listed in the order in which they appear in the
        component tensors.
        The dummy indices are given a name which does not collide with
        the names of the free indices.

        Examples
        ========

        >>> from sympy.tensor.tensor import TensorIndexType, tensor_indices, tensorhead
        >>> Lorentz = TensorIndexType('Lorentz', dummy_fmt='L')
        >>> m0, m1, m2 = tensor_indices('m0,m1,m2', Lorentz)
        >>> g = Lorentz.metric
        >>> p, q = tensorhead('p,q', [Lorentz], [[1]])
        >>> t = p(m1)*g(m0,m2)
        >>> t.get_indices()
        [m1, m0, m2]
        >>> t2 = p(m1)*g(-m1, m2)
        >>> t2.get_indices()
        [L_0, -L_0, m2]
        """
        return self._indices

    def get_free_indices(self):
        """
        Returns the list of free indices of the tensor

        The indices are listed in the order in which they appear in the
        component tensors.

        Examples
        ========

        >>> from sympy.tensor.tensor import TensorIndexType, tensor_indices, tensorhead
        >>> Lorentz = TensorIndexType('Lorentz', dummy_fmt='L')
        >>> m0, m1, m2 = tensor_indices('m0,m1,m2', Lorentz)
        >>> g = Lorentz.metric
        >>> p, q = tensorhead('p,q', [Lorentz], [[1]])
        >>> t = p(m1)*g(m0,m2)
        >>> t.get_free_indices()
        [m1, m0, m2]
        >>> t2 = p(m1)*g(-m1, m2)
        >>> t2.get_free_indices()
        [m2]
        """
        return self._index_structure.get_free_indices()

    def split(self):
        """
        Returns a list of tensors, whose product is ``self``

        Dummy indices contracted among different tensor components
        become free indices with the same name as the one used to
        represent the dummy indices.

        Examples
        ========

        >>> from sympy.tensor.tensor import TensorIndexType, tensor_indices, tensorhead
        >>> Lorentz = TensorIndexType('Lorentz', dummy_fmt='L')
        >>> a, b, c, d = tensor_indices('a,b,c,d', Lorentz)
        >>> A, B = tensorhead('A,B', [Lorentz]*2, [[1]*2])
        >>> t = A(a,b)*B(-b,c)
        >>> t
        A(a, L_0)*B(-L_0, c)
        >>> t.split()
        [A(a, L_0), B(-L_0, c)]
        """
        if self.args == ():
            return [self]
        splitp = []
        res = 1
        for arg in self.args:
            if isinstance(arg, Tensor):
                splitp.append(res*arg)
                res = 1
            else:
                res *= arg
        return splitp

    def expand(self, *args, **hints):
        # TODO: temporary solution, in the future this should be linked to
        # `Expr.expand`.
        args = [arg.expand() for arg in self.args]
        args1 = [arg.args if isinstance(arg, (Add, TensAdd)) else (arg,) for arg in args]
        return TensAdd(*[TensMul(*i).doit() for i in itertools.product(*args1)]).doit()

    def __neg__(self):
        return TensMul(S.NegativeOne, self, is_canon_bp=self._is_canon_bp).doit()

    def __getitem__(self, item):
        return self.data[item]

<<<<<<< HEAD
=======
    __truediv__ = __div__
    __truerdiv__ = __rdiv__

    def _get_args_for_traditional_printer(self):
        args = list(self.args)
        if (self.coeff < 0) == True:
            # expressions like "-A(a)"
            sign = "-"
            if self.coeff == S.NegativeOne:
                args = args[1:]
            else:
                args[0] = -args[0]
        else:
            sign = ""
        return sign, args

>>>>>>> f75ab8d1
    def _sort_args_for_sorted_components(self):
        """
        Returns the ``args`` sorted according to the components commutation
        properties.

        The sorting is done taking into account the commutation group
        of the component tensors.
        """
        cv = [arg for arg in self.args if isinstance(arg, TensExpr)]
        sign = 1
        n = len(cv) - 1
        for i in range(n):
            for j in range(n, i, -1):
                c = cv[j-1].commutes_with(cv[j])
                # if `c` is `None`, it does neither commute nor anticommute, skip:
                if c not in [0, 1]:
                    continue
                if (cv[j-1].component.types, cv[j-1].component.name) > \
                        (cv[j].component.types, cv[j].component.name):
                    cv[j-1], cv[j] = cv[j], cv[j-1]
                    # if `c` is 1, the anticommute, so change sign:
                    if c:
                        sign = -sign

        coeff = sign * self.coeff
        if coeff != 1:
            return [coeff] + cv
        return cv

    def sorted_components(self):
        """
        Returns a tensor product with sorted components.
        """
        return TensMul(*self._sort_args_for_sorted_components()).doit()

    def perm2tensor(self, g, is_canon_bp=False):
        """
        Returns the tensor corresponding to the permutation ``g``

        For further details, see the method in ``TIDS`` with the same name.
        """
        return perm2tensor(self, g, is_canon_bp=is_canon_bp)

    def canon_bp(self):
        """
        Canonicalize using the Butler-Portugal algorithm for canonicalization
        under monoterm symmetries.

        Examples
        ========

        >>> from sympy.tensor.tensor import TensorIndexType, tensor_indices, tensorhead
        >>> Lorentz = TensorIndexType('Lorentz', dummy_fmt='L')
        >>> m0, m1, m2 = tensor_indices('m0,m1,m2', Lorentz)
        >>> A = tensorhead('A', [Lorentz]*2, [[2]])
        >>> t = A(m0,-m1)*A(m1,-m0)
        >>> t.canon_bp()
        -A(L_0, L_1)*A(-L_0, -L_1)
        >>> t = A(m0,-m1)*A(m1,-m2)*A(m2,-m0)
        >>> t.canon_bp()
        0
        """
        if self._is_canon_bp:
            return self
        expr = self.expand()
        if isinstance(expr, TensAdd):
            return expr.canon_bp()
        if not expr.components:
            return expr
        t = expr.sorted_components()
        g, dummies, msym = t._index_structure.indices_canon_args()
        v = components_canon_args(t.components)
        can = canonicalize(g, dummies, msym, *v)
        if can == 0:
            return S.Zero
        tmul = t.perm2tensor(can, True)
        return tmul

    def contract_delta(self, delta):
        t = self.contract_metric(delta)
        return t

    def _get_indices_to_args_pos(self):
        """
        Get a dict mapping the index position to TensMul's argument number.
        """
        pos_map = dict()
        pos_counter = 0
        for arg_i, arg in enumerate(self.args):
            if not isinstance(arg, TensExpr):
                continue
            assert isinstance(arg, Tensor)
            for i in range(arg.ext_rank):
                pos_map[pos_counter] = arg_i
                pos_counter += 1
        return pos_map

    def contract_metric(self, g):
        """
        Raise or lower indices with the metric ``g``

        Parameters
        ==========

        g : metric

        Notes
        =====

        see the ``TensorIndexType`` docstring for the contraction conventions

        Examples
        ========

        >>> from sympy.tensor.tensor import TensorIndexType, tensor_indices, tensorhead
        >>> Lorentz = TensorIndexType('Lorentz', dummy_fmt='L')
        >>> m0, m1, m2 = tensor_indices('m0,m1,m2', Lorentz)
        >>> g = Lorentz.metric
        >>> p, q = tensorhead('p,q', [Lorentz], [[1]])
        >>> t = p(m0)*q(m1)*g(-m0, -m1)
        >>> t.canon_bp()
        metric(L_0, L_1)*p(-L_0)*q(-L_1)
        >>> t.contract_metric(g).canon_bp()
        p(L_0)*q(-L_0)
        """
        expr = self.expand()
        if self != expr:
            expr = expr.canon_bp()
            return expr.contract_metric(g)
        pos_map = self._get_indices_to_args_pos()
        args = list(self.args)

        antisym = g.index_types[0].metric_antisym

        # list of positions of the metric ``g`` inside ``args``
        gpos = [i for i, x in enumerate(self.args) if isinstance(x, Tensor) and x.component == g]
        if not gpos:
            return self

        # Sign is either 1 or -1, to correct the sign after metric contraction
        # (for spinor indices).
        sign = 1
        dum = self.dum[:]
        free = self.free[:]
        elim = set()
        for gposx in gpos:
            if gposx in elim:
                continue
            free1 = [x for x in free if pos_map[x[1]] == gposx]
            dum1 = [x for x in dum if pos_map[x[0]] == gposx or pos_map[x[1]] == gposx]
            if not dum1:
                continue
            elim.add(gposx)
            # subs with the multiplication neutral element, that is, remove it:
            args[gposx] = 1
            if len(dum1) == 2:
                if not antisym:
                    dum10, dum11 = dum1
                    if pos_map[dum10[1]] == gposx:
                        # the index with pos p0 contravariant
                        p0 = dum10[0]
                    else:
                        # the index with pos p0 is covariant
                        p0 = dum10[1]
                    if pos_map[dum11[1]] == gposx:
                        # the index with pos p1 is contravariant
                        p1 = dum11[0]
                    else:
                        # the index with pos p1 is covariant
                        p1 = dum11[1]

                    dum.append((p0, p1))
                else:
                    dum10, dum11 = dum1
                    # change the sign to bring the indices of the metric to contravariant
                    # form; change the sign if dum10 has the metric index in position 0
                    if pos_map[dum10[1]] == gposx:
                        # the index with pos p0 is contravariant
                        p0 = dum10[0]
                        if dum10[1] == 1:
                            sign = -sign
                    else:
                        # the index with pos p0 is covariant
                        p0 = dum10[1]
                        if dum10[0] == 0:
                            sign = -sign
                    if pos_map[dum11[1]] == gposx:
                        # the index with pos p1 is contravariant
                        p1 = dum11[0]
                        sign = -sign
                    else:
                        # the index with pos p1 is covariant
                        p1 = dum11[1]

                    dum.append((p0, p1))

            elif len(dum1) == 1:
                if not antisym:
                    dp0, dp1 = dum1[0]
                    if pos_map[dp0] == pos_map[dp1]:
                        # g(i, -i)
                        typ = g.index_types[0]
                        if typ._dim is None:
                            raise ValueError('dimension not assigned')
                        sign = sign*typ._dim

                    else:
                        # g(i0, i1)*p(-i1)
                        if pos_map[dp0] == gposx:
                            p1 = dp1
                        else:
                            p1 = dp0

                        ind, p = free1[0]
                        free.append((ind, p1))
                else:
                    dp0, dp1 = dum1[0]
                    if pos_map[dp0] == pos_map[dp1]:
                        # g(i, -i)
                        typ = g.index_types[0]
                        if typ._dim is None:
                            raise ValueError('dimension not assigned')
                        sign = sign*typ._dim

                        if dp0 < dp1:
                            # g(i, -i) = -D with antisymmetric metric
                            sign = -sign
                    else:
                        # g(i0, i1)*p(-i1)
                        if pos_map[dp0] == gposx:
                            p1 = dp1
                            if dp0 == 0:
                                sign = -sign
                        else:
                            p1 = dp0
                        ind, p = free1[0]
                        free.append((ind, p1))
            dum = [x for x in dum if x not in dum1]
            free = [x for x in free if x not in free1]

        # shift positions:
        shift = 0
        shifts = [0]*len(args)
        for i in range(len(args)):
            if i in elim:
                shift += 2
                continue
            shifts[i] = shift
        free = [(ind, p - shifts[pos_map[p]]) for (ind, p) in free if pos_map[p] not in elim]
        dum = [(p0 - shifts[pos_map[p0]], p1 - shifts[pos_map[p1]]) for i, (p0, p1) in enumerate(dum) if pos_map[p0] not in elim and pos_map[p1] not in elim]

        res = sign*TensMul(*args).doit()
        if not isinstance(res, TensExpr):
            return res
        im = _IndexStructure.from_components_free_dum(res.components, free, dum)
        return res._set_new_index_structure(im)

    def _set_new_index_structure(self, im, is_canon_bp=False):
        indices = im.get_indices()
        return self._set_indices(*indices, is_canon_bp=is_canon_bp)

    def _set_indices(self, *indices, **kw_args):
        if len(indices) != self.ext_rank:
            raise ValueError("indices length mismatch")
        args = list(self.args)[:]
        pos = 0
        is_canon_bp = kw_args.pop('is_canon_bp', False)
        for i, arg in enumerate(args):
            if not isinstance(arg, TensExpr):
                continue
            assert isinstance(arg, Tensor)
            ext_rank = arg.ext_rank
            args[i] = arg._set_indices(*indices[pos:pos+ext_rank])
            pos += ext_rank
        return TensMul(*args, is_canon_bp=is_canon_bp).doit()

    @staticmethod
    def _index_replacement_for_contract_metric(args, free, dum):
        for arg in args:
            if not isinstance(arg, TensExpr):
                continue
            assert isinstance(arg, Tensor)

    def substitute_indices(self, *index_tuples):
        return substitute_indices(self, *index_tuples)

    def __call__(self, *indices):
        """Returns tensor product with ordered free indices replaced by ``indices``

        Examples
        ========

        >>> from sympy import Symbol
        >>> from sympy.tensor.tensor import TensorIndexType, tensor_indices, tensorhead
        >>> D = Symbol('D')
        >>> Lorentz = TensorIndexType('Lorentz', dim=D, dummy_fmt='L')
        >>> i0,i1,i2,i3,i4 = tensor_indices('i0:5', Lorentz)
        >>> g = Lorentz.metric
        >>> p, q = tensorhead('p,q', [Lorentz], [[1]])
        >>> t = p(i0)*q(i1)*q(-i1)
        >>> t(i1)
        p(i1)*q(L_0)*q(-L_0)
        """
        free_args = self.free_args
        indices = list(indices)
        if [x.tensor_index_type for x in indices] != [x.tensor_index_type for x in free_args]:
            raise ValueError('incompatible types')
        if indices == free_args:
            return self
        t = self.fun_eval(*list(zip(free_args, indices)))

        # object is rebuilt in order to make sure that all contracted indices
        # get recognized as dummies, but only if there are contracted indices.
        if len(set(i if i.is_up else -i for i in indices)) != len(indices):
            return t.func(*t.args)
        return t

    @property
    def data(self):
        dat = _tensor_data_substitution_dict[self.expand()]
        return dat

    @data.setter
    def data(self, data):
        raise ValueError("Not possible to set component data to a tensor expression")

    @data.deleter
    def data(self):
        raise ValueError("Not possible to delete component data to a tensor expression")

    def __iter__(self):
        if self.data is None:
            raise ValueError("No iteration on abstract tensors")
        return self.data.__iter__()


def canon_bp(p):
    """
    Butler-Portugal canonicalization
    """
    if isinstance(p, TensExpr):
        return p.canon_bp()
    return p

def tensor_mul(*a):
    """
    product of tensors
    """
    if not a:
        return TensMul.from_data(S.One, [], [], [])
    t = a[0]
    for tx in a[1:]:
        t = t*tx
    return t


def riemann_cyclic_replace(t_r):
    """
    replace Riemann tensor with an equivalent expression

    ``R(m,n,p,q) -> 2/3*R(m,n,p,q) - 1/3*R(m,q,n,p) + 1/3*R(m,p,n,q)``

    """
    free = sorted(t_r.free, key=lambda x: x[1])
    m, n, p, q = [x[0] for x in free]
    t0 = S(2)/3*t_r
    t1 = - S(1)/3*t_r.substitute_indices((m,m),(n,q),(p,n),(q,p))
    t2 = S(1)/3*t_r.substitute_indices((m,m),(n,p),(p,n),(q,q))
    t3 = t0 + t1 + t2
    return t3

def riemann_cyclic(t2):
    """
    replace each Riemann tensor with an equivalent expression
    satisfying the cyclic identity.

    This trick is discussed in the reference guide to Cadabra.

    Examples
    ========

    >>> from sympy.tensor.tensor import TensorIndexType, tensor_indices, tensorhead, riemann_cyclic
    >>> Lorentz = TensorIndexType('Lorentz', dummy_fmt='L')
    >>> i, j, k, l = tensor_indices('i,j,k,l', Lorentz)
    >>> R = tensorhead('R', [Lorentz]*4, [[2, 2]])
    >>> t = R(i,j,k,l)*(R(-i,-j,-k,-l) - 2*R(-i,-k,-j,-l))
    >>> riemann_cyclic(t)
    0
    """
    t2 = t2.expand()
    if isinstance(t2, (TensMul, Tensor)):
        args = [t2]
    else:
        args = t2.args
    a1 = [x.split() for x in args]
    a2 = [[riemann_cyclic_replace(tx) for tx in y] for y in a1]
    a3 = [tensor_mul(*v) for v in a2]
    t3 = TensAdd(*a3).doit()
    if not t3:
        return t3
    else:
        return canon_bp(t3)


def get_lines(ex, index_type):
    """
    returns ``(lines, traces, rest)`` for an index type,
    where ``lines`` is the list of list of positions of a matrix line,
    ``traces`` is the list of list of traced matrix lines,
    ``rest`` is the rest of the elements ot the tensor.
    """
    def _join_lines(a):
        i = 0
        while i < len(a):
            x = a[i]
            xend = x[-1]
            xstart = x[0]
            hit = True
            while hit:
                hit = False
                for j in range(i + 1, len(a)):
                    if j >= len(a):
                        break
                    if a[j][0] == xend:
                        hit = True
                        x.extend(a[j][1:])
                        xend = x[-1]
                        a.pop(j)
                        continue
                    if a[j][0] == xstart:
                        hit = True
                        a[i] = reversed(a[j][1:]) + x
                        x = a[i]
                        xstart = a[i][0]
                        a.pop(j)
                        continue
                    if a[j][-1] == xend:
                        hit = True
                        x.extend(reversed(a[j][:-1]))
                        xend = x[-1]
                        a.pop(j)
                        continue
                    if a[j][-1] == xstart:
                        hit = True
                        a[i] = a[j][:-1] + x
                        x = a[i]
                        xstart = x[0]
                        a.pop(j)
                        continue
            i += 1
        return a

    arguments = ex.args
    dt = {}
    for c in ex.args:
        if not isinstance(c, TensExpr):
            continue
        if c in dt:
            continue
        index_types = c.index_types
        a = []
        for i in range(len(index_types)):
            if index_types[i] is index_type:
                a.append(i)
        if len(a) > 2:
            raise ValueError('at most two indices of type %s allowed' % index_type)
        if len(a) == 2:
            dt[c] = a
    #dum = ex.dum
    lines = []
    traces = []
    traces1 = []
    #indices_to_args_pos = ex._get_indices_to_args_pos()
    # TODO: add a dum_to_components_map ?
    for p0, p1, c0, c1 in ex.dum_in_args:
        if arguments[c0] not in dt:
            continue
        if c0 == c1:
            traces.append([c0])
            continue
        ta0 = dt[arguments[c0]]
        ta1 = dt[arguments[c1]]
        if p0 not in ta0:
            continue
        if ta0.index(p0) == ta1.index(p1):
            # case gamma(i,s0,-s1) in c0, gamma(j,-s0,s2) in c1;
            # to deal with this case one could add to the position
            # a flag for transposition;
            # one could write [(c0, False), (c1, True)]
            raise NotImplementedError
        # if p0 == ta0[1] then G in pos c0 is mult on the right by G in c1
        # if p0 == ta0[0] then G in pos c1 is mult on the right by G in c0
        ta0 = dt[arguments[c0]]
        b0, b1 = (c0, c1) if p0 == ta0[1]  else (c1, c0)
        lines1 = lines[:]
        for line in lines:
            if line[-1] == b0:
                if line[0] == b1:
                    n = line.index(min(line))
                    traces1.append(line)
                    traces.append(line[n:] + line[:n])
                else:
                    line.append(b1)
                break
            elif line[0] == b1:
                line.insert(0, b0)
                break
        else:
            lines1.append([b0, b1])

        lines = [x for x in lines1 if x not in traces1]
        lines = _join_lines(lines)
    rest = []
    for line in lines:
        for y in line:
            rest.append(y)
    for line in traces:
        for y in line:
            rest.append(y)
    rest = [x for x in range(len(arguments)) if x not in rest]

    return lines, traces, rest


def get_free_indices(t):
    if not isinstance(t, TensExpr):
        return ()
    return t.get_free_indices()


def get_indices(t):
    if not isinstance(t, TensExpr):
        return ()
    return t.get_indices()


def get_index_structure(t):
    if isinstance(t, TensExpr):
        return t._index_structure
    return _IndexStructure([], [], [], [])


def get_coeff(t):
    if isinstance(t, Tensor):
        return S.One
    if isinstance(t, TensMul):
        return t.coeff
    if isinstance(t, TensExpr):
        raise ValueError("no coefficient associated to this tensor expression")
    return t

def contract_metric(t, g):
    if isinstance(t, TensExpr):
        return t.contract_metric(g)
    return t


def perm2tensor(t, g, is_canon_bp=False):
    """
    Returns the tensor corresponding to the permutation ``g``

    For further details, see the method in ``TIDS`` with the same name.
    """
    if not isinstance(t, TensExpr):
        return t
    elif isinstance(t, (Tensor, TensMul)):
        nim = get_index_structure(t).perm2tensor(g, is_canon_bp=is_canon_bp)
        res = t._set_new_index_structure(nim, is_canon_bp=is_canon_bp)
        if g[-1] != len(g) - 1:
            return -res

        return res
    raise NotImplementedError()


def substitute_indices(t, *index_tuples):
    """
    Return a tensor with free indices substituted according to ``index_tuples``

    ``index_types`` list of tuples ``(old_index, new_index)``

    Note: this method will neither raise or lower the indices, it will just replace their symbol.

    Examples
    ========

    >>> from sympy.tensor.tensor import TensorIndexType, tensor_indices, tensorhead
    >>> Lorentz = TensorIndexType('Lorentz', dummy_fmt='L')
    >>> i, j, k, l = tensor_indices('i,j,k,l', Lorentz)
    >>> A, B = tensorhead('A,B', [Lorentz]*2, [[1]*2])
    >>> t = A(i, k)*B(-k, -j); t
    A(i, L_0)*B(-L_0, -j)
    >>> t.substitute_indices((i,j), (j, k))
    A(j, L_0)*B(-L_0, -k)
    """
    if not isinstance(t, TensExpr):
        return t
    free = t.free
    free1 = []
    for j, ipos in free:
        for i, v in index_tuples:
            if i._name == j._name and i.tensor_index_type == j.tensor_index_type:
                if i._is_up == j._is_up:
                    free1.append((v, ipos))
                else:
                    free1.append((-v, ipos))
                break
        else:
            free1.append((j, ipos))

    t = TensMul.from_data(t.coeff, t.components, free1, t.dum)
    return t<|MERGE_RESOLUTION|>--- conflicted
+++ resolved
@@ -3793,11 +3793,6 @@
     def __getitem__(self, item):
         return self.data[item]
 
-<<<<<<< HEAD
-=======
-    __truediv__ = __div__
-    __truerdiv__ = __rdiv__
-
     def _get_args_for_traditional_printer(self):
         args = list(self.args)
         if (self.coeff < 0) == True:
@@ -3811,7 +3806,6 @@
             sign = ""
         return sign, args
 
->>>>>>> f75ab8d1
     def _sort_args_for_sorted_components(self):
         """
         Returns the ``args`` sorted according to the components commutation
